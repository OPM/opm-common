--- conflicted
+++ resolved
@@ -10,7 +10,6 @@
 
 class TestParser(unittest.TestCase):
 
-<<<<<<< HEAD
     REGIONDATA = """
 START             -- 0
 10 MAI 2007 /
@@ -35,8 +34,6 @@
 """
 
 
-=======
->>>>>>> 1a05f2fc
     def setUp(self):
         self.spe3fn = 'tests/spe3/SPE3CASE1.DATA'
         self.norne_fname = os.path.abspath('examples/data/norne/NORNE_ATW2013.DATA')
