--- conflicted
+++ resolved
@@ -475,31 +475,24 @@
 
         if (!rst_well.tracer_concentration_injection.empty()) {
             auto tracer = std::make_shared<WellTracerProperties>(this->getTracerProperties());
-<<<<<<< HEAD
-            for (std::size_t tracer_index = 0; tracer_index < tracer_config.size(); tracer_index++) {
+            for (std::size_t tracer_index = 0; tracer_index < tracer_config.size(); ++tracer_index) {
                 const auto& trName = tracer_config[tracer_index].name;
-                const auto trConcentration = rst_well.tracer_concentration_injection[tracer_index];
-                // currently there is no support to UDA tracer concentrations from restart files
-                tracer->setConcentration(WellTracerProperties::Tracer { trName },
-                                         UDAValue { trConcentration });
-=======
-            for (std::size_t tracer_index = 0; tracer_index < tracer_config.size(); ++tracer_index) {
-                const auto& tname = tracer_config[tracer_index].name;
-                const auto phase = tracer_config[tracer_index].phase;
-                if (phase == Phase::WATER) {
-                    const auto concentration = rst_well.tracer_concentration_injection[tracer_conc_index];
-                    tracer->setConcentration(tname, concentration);
+                const auto trPhase = tracer_config[tracer_index].phase;
+                if (trPhase == Phase::WATER) {
+                    const auto trConcentration = rst_well.tracer_concentration_injection[tracer_conc_index];
+                    // currently there is no support to UDA tracer concentrations from restart files
+                    tracer->setConcentration(WellTracerProperties::Tracer { trName }, UDAValue { trConcentration });
                 } else {
                     const auto free_conc = rst_well.tracer_concentration_injection[tracer_conc_index];
                     const auto sol_conc = rst_well.tracer_concentration_injection[++tracer_conc_index];
                     if (WellType::gas_injector(this->wtype.ecl_wtype()) || WellType::oil_injector(this->wtype.ecl_wtype())) {
-                        tracer->setConcentration(tname, free_conc);
+                        // currently there is no support to UDA tracer concentrations from restart files
+                        tracer->setConcentration(WellTracerProperties::Tracer { trName } , UDAValue { free_conc });
                         if (sol_conc > 0.0) {
                             OpmLog::warning(fmt::format("Well {}: Restoring a non-zero solution concentration of tracer {} is not yet supported.", rst_well.name, tname));
                         }
                     }
                 }
->>>>>>> e4c42a47
             }
             this->updateTracer(tracer);
         }
