/*
  Copyright 2013 Statoil ASA.

  This file is part of the Open Porous Media project (OPM).

  OPM is free software: you can redistribute it and/or modify
  it under the terms of the GNU General Public License as published by
  the Free Software Foundation, either version 3 of the License, or
  (at your option) any later version.

  OPM is distributed in the hope that it will be useful,
  but WITHOUT ANY WARRANTY; without even the implied warranty of
  MERCHANTABILITY or FITNESS FOR A PARTICULAR PURPOSE.  See the
  GNU General Public License for more details.

  You should have received a copy of the GNU General Public License
  along with OPM.  If not, see <http://www.gnu.org/licenses/>.
*/
#ifndef SCHEDULE_HPP
#define SCHEDULE_HPP

#include <map>
#include <memory>

#include <boost/date_time/posix_time/posix_time_types.hpp>

#include <opm/parser/eclipse/Parser/ParseContext.hpp>
#include <opm/parser/eclipse/EclipseState/Schedule/DynamicState.hpp>
#include <opm/parser/eclipse/EclipseState/Schedule/DynamicVector.hpp>
#include <opm/parser/eclipse/EclipseState/Schedule/Events.hpp>
#include <opm/parser/eclipse/EclipseState/Schedule/Group.hpp>
#include <opm/parser/eclipse/EclipseState/Schedule/GroupTree.hpp>
#include <opm/parser/eclipse/EclipseState/Schedule/OilVaporizationProperties.hpp>
#include <opm/parser/eclipse/EclipseState/Schedule/ScheduleEnums.hpp>
#include <opm/parser/eclipse/EclipseState/Schedule/Tuning.hpp>
#include <opm/parser/eclipse/EclipseState/Util/OrderedMap.hpp>
#include <opm/parser/eclipse/EclipseState/Schedule/MessageLimits.hpp>
#include <opm/parser/eclipse/EclipseState/Runspec.hpp>
#include <opm/parser/eclipse/EclipseState/Schedule/RFTConfig.hpp>
#include <opm/parser/eclipse/EclipseState/Schedule/VFPInjTable.hpp>
#include <opm/parser/eclipse/EclipseState/Schedule/VFPProdTable.hpp>
<<<<<<< HEAD
#include <opm/parser/eclipse/EclipseState/Schedule/Well/Well.hpp>
=======
>>>>>>> 4fb428e8
#include <opm/parser/eclipse/EclipseState/Schedule/Well/Well2.hpp>
#include <opm/parser/eclipse/EclipseState/Schedule/Well/WellTestConfig.hpp>
#include <opm/parser/eclipse/EclipseState/Schedule/Action/Actions.hpp>

namespace Opm
{

    class Actions;
    class Deck;
    class DeckKeyword;
    class DeckRecord;
    class EclipseGrid;
    class Eclipse3DProperties;
    class EclipseState;
    class Runspec;
    class SCHEDULESection;
    class SummaryState;
    class TimeMap;
    class UnitSystem;
    class ErrorGuard;
    class WListManager;
    class UDQInput;

    class Schedule {
    public:
        Schedule(const Deck& deck,
                 const EclipseGrid& grid,
                 const Eclipse3DProperties& eclipseProperties,
                 const Runspec &runspec,
                 const ParseContext& parseContext,
                 ErrorGuard& errors);

        template<typename T>
        Schedule(const Deck& deck,
                 const EclipseGrid& grid,
                 const Eclipse3DProperties& eclipseProperties,
                 const Runspec &runspec,
                 const ParseContext& parseContext,
                 T&& errors);

        Schedule(const Deck& deck,
                 const EclipseGrid& grid,
                 const Eclipse3DProperties& eclipseProperties,
                 const Runspec &runspec);

        Schedule(const Deck& deck,
                 const EclipseState& es,
                 const ParseContext& parseContext,
                 ErrorGuard& errors);

        template <typename T>
        Schedule(const Deck& deck,
                 const EclipseState& es,
                 const ParseContext& parseContext,
                 T&& errors);

        Schedule(const Deck& deck,
                 const EclipseState& es);

        /*
         * If the input deck does not specify a start time, Eclipse's 1. Jan
         * 1983 is defaulted
         */
        time_t getStartTime() const;
        time_t posixStartTime() const;
        time_t posixEndTime() const;
        time_t simTime(size_t timeStep) const;
        double seconds(size_t timeStep) const;
        double stepLength(size_t timeStep) const;

        const TimeMap& getTimeMap() const;

        size_t numWells() const;
        size_t numWells(size_t timestep) const;
        bool hasWell(const std::string& wellName) const;
        bool hasWell(const std::string& wellName, std::size_t timeStep) const;

        std::vector<std::string> wellNames(const std::string& pattern, size_t timeStep, const std::vector<std::string>& matching_wells = {}) const;
        std::vector<std::string> wellNames(const std::string& pattern) const;
        std::vector<std::string> wellNames(size_t timeStep) const;
        std::vector<std::string> wellNames() const;

        void updateWell(std::shared_ptr<Well2> well, size_t reportStep);
        const Well2& getWell2(const std::string& wellName, size_t timeStep) const;
<<<<<<< HEAD
        std::vector< const Well2* > getChildWells2(const std::string& group_name, size_t timeStep, GroupWellQueryMode query_mode) const;
        const Well* getWell(const std::string& wellName) const;
        std::vector< const Well* > getOpenWells(size_t timeStep) const;
        std::vector< const Well* > getWells() const;
        std::vector< const Well* > getWells(size_t timeStep) const;
        std::vector< const Well* > getChildWells(const std::string& group_name, size_t timeStep, GroupWellQueryMode query_mode) const;
=======
        const Well2& getWell2atEnd(const std::string& well_name) const;
        std::vector<Well2> getWells2(size_t timeStep) const;
        std::vector<Well2> getWells2atEnd() const;

        std::vector<Well2> getChildWells2(const std::string& group_name, size_t timeStep, GroupWellQueryMode query_mode) const;
>>>>>>> 4fb428e8
        const OilVaporizationProperties& getOilVaporizationProperties(size_t timestep) const;

        const WellTestConfig& wtestConfig(size_t timestep) const;
        const WListManager& getWListManager(size_t timeStep) const;
        const UDQInput& getUDQConfig(size_t timeStep) const;
        const Actions& actions() const;
        void evalAction(const SummaryState& summary_state, size_t timeStep);

        const GroupTree& getGroupTree(size_t t) const;
        std::vector< const Group* > getChildGroups(const std::string& group_name, size_t timeStep) const;
        size_t numGroups() const;
        size_t numGroups(size_t timeStep) const;
        bool hasGroup(const std::string& groupName) const;
        const Group& getGroup(const std::string& groupName) const;
        std::vector< const Group* > getGroups() const;
        std::vector< const Group* > getGroups(size_t timeStep) const;
        const Tuning& getTuning() const;
        const MessageLimits& getMessageLimits() const;
        void invalidNamePattern (const std::string& namePattern, const ParseContext& parseContext, ErrorGuard& errors, const DeckKeyword& keyword) const;

        const RFTConfig& rftConfig() const;
        const Events& getEvents() const;
        const Events& getWellEvents(const std::string& well) const;
        bool hasWellEvent(const std::string& well, uint64_t event_mask, size_t reportStep) const;
        const Deck& getModifierDeck(size_t timeStep) const;
        bool hasOilVaporizationProperties() const;
        const VFPProdTable& getVFPProdTable(int table_id, size_t timeStep) const;
        const VFPInjTable& getVFPInjTable(int table_id, size_t timeStep) const;
        std::map<int, std::shared_ptr<const VFPProdTable> > getVFPProdTables(size_t timeStep) const;
        std::map<int, std::shared_ptr<const VFPInjTable> > getVFPInjTables(size_t timeStep) const;
        /*
          Will remove all completions which are connected to cell which is not
          active. Will scan through all wells and all timesteps.
        */
        void filterConnections(const EclipseGrid& grid);
        size_t size() const;

        void applyAction(size_t reportStep, const ActionX& action, const std::vector<std::string>& matching_wells);
    private:
        TimeMap m_timeMap;
        OrderedMap< std::string, Group > m_groups;
        OrderedMap< std::string, DynamicState<std::shared_ptr<Well2>>> wells_static;
        DynamicState< GroupTree > m_rootGroupTree;
        DynamicState< OilVaporizationProperties > m_oilvaporizationproperties;
        Events m_events;
        DynamicVector< Deck > m_modifierDeck;
        Tuning m_tuning;
        MessageLimits m_messageLimits;
        Runspec m_runspec;
        std::map<int, DynamicState<std::shared_ptr<VFPProdTable>>> vfpprod_tables;
        std::map<int, DynamicState<std::shared_ptr<VFPInjTable>>> vfpinj_tables;
        DynamicState<std::shared_ptr<WellTestConfig>> wtest_config;
        DynamicState<std::shared_ptr<WListManager>> wlist_manager;
        DynamicState<std::shared_ptr<UDQInput>> udq_config;
        DynamicState<WellProducer::ControlModeEnum> global_whistctl_mode;
        RFTConfig rft_config;

        Actions m_actions;

        std::vector< Group* > getGroups(const std::string& groupNamePattern);
        std::map<std::string,Events> well_events;

        bool updateWellStatus( const std::string& well, size_t reportStep , WellCommon::StatusEnum status);
        void addWellToGroup( Group& newGroup , const std::string& wellName , size_t timeStep);
        void iterateScheduleSection(const ParseContext& parseContext ,  ErrorGuard& errors, const SCHEDULESection& , const EclipseGrid& grid,
                                    const Eclipse3DProperties& eclipseProperties);
        bool handleGroupFromWELSPECS(const std::string& groupName, GroupTree& newTree) const;
        void addGroup(const std::string& groupName , size_t timeStep);
        void addWell(const std::string& wellName, const DeckRecord& record, size_t timeStep, WellCompletion::CompletionOrderEnum wellCompletionOrder);
        void handleUDQ(const DeckKeyword& keyword, size_t currentStep);
        void handleWLIST(const DeckKeyword& keyword, size_t currentStep);
        void handleCOMPORD(const ParseContext& parseContext, ErrorGuard& errors, const DeckKeyword& compordKeyword, size_t currentStep);
        void handleWELSPECS( const SCHEDULESection&, size_t, size_t  );
        void handleWCONHIST( const DeckKeyword& keyword, size_t currentStep, const ParseContext& parseContext, ErrorGuard& errors);
        void handleWCONPROD( const DeckKeyword& keyword, size_t currentStep, const ParseContext& parseContext, ErrorGuard& errors);
        void handleWGRUPCON( const DeckKeyword& keyword, size_t currentStep);
        void handleCOMPDAT( const DeckKeyword& keyword,  size_t currentStep, const EclipseGrid& grid, const Eclipse3DProperties& eclipseProperties, const ParseContext& parseContext, ErrorGuard& errors);
        void handleCOMPLUMP( const DeckKeyword& keyword,  size_t currentStep );
        void handleWELSEGS( const DeckKeyword& keyword, size_t currentStep);
        void handleCOMPSEGS( const DeckKeyword& keyword, size_t currentStep, const EclipseGrid& grid);
        void handleWCONINJE( const SCHEDULESection&,  const DeckKeyword& keyword, size_t currentStep, const ParseContext& parseContext, ErrorGuard& errors);
        void handleWPOLYMER( const DeckKeyword& keyword, size_t currentStep, const ParseContext& parseContext, ErrorGuard& errors);
        void handleWSOLVENT( const DeckKeyword& keyword, size_t currentStep, const ParseContext& parseContext, ErrorGuard& errors);
        void handleWTRACER( const DeckKeyword& keyword, size_t currentStep, const ParseContext& parseContext, ErrorGuard& errors);
        void handleWTEMP( const DeckKeyword& keyword, size_t currentStep, const ParseContext& parseContext, ErrorGuard& errors);
        void handleWPMITAB( const DeckKeyword& keyword,  const size_t currentStep, const ParseContext& parseContext, ErrorGuard& errors);
        void handleWSKPTAB( const DeckKeyword& keyword,  const size_t currentStep, const ParseContext& parseContext, ErrorGuard& errors);
        void handleWINJTEMP( const DeckKeyword& keyword, size_t currentStep, const ParseContext& parseContext, ErrorGuard& errors);
        void handleWCONINJH( const SCHEDULESection&,  const DeckKeyword& keyword, size_t currentStep, const ParseContext& parseContext, ErrorGuard& errors);
        void handleWELOPEN( const DeckKeyword& keyword, size_t currentStep, const ParseContext& parseContext, ErrorGuard& errors, const std::vector<std::string>& matching_wells = {});
        void handleWELTARG( const SCHEDULESection&,  const DeckKeyword& keyword, size_t currentStep, const ParseContext& parseContext, ErrorGuard& errors);
        void handleGCONINJE( const SCHEDULESection&,  const DeckKeyword& keyword, size_t currentStep, const ParseContext& parseContext, ErrorGuard& errors);
        void handleGCONPROD( const DeckKeyword& keyword, size_t currentStep, const ParseContext& parseContext, ErrorGuard& errors);
        void handleGEFAC( const DeckKeyword& keyword, size_t currentStep, const ParseContext& parseContext, ErrorGuard& errors);
        void handleWEFAC( const DeckKeyword& keyword, size_t currentStep, const ParseContext& parseContext, ErrorGuard& errors);
        void handleTUNING( const DeckKeyword& keyword, size_t currentStep);
        void handleGRUPTREE( const DeckKeyword& keyword, size_t currentStep);
        void handleGRUPNET( const DeckKeyword& keyword, size_t currentStep);
        void handleWRFT( const DeckKeyword& keyword, size_t currentStep);
        void handleWTEST( const DeckKeyword& keyword, size_t currentStep, const ParseContext& parseContext, ErrorGuard& errors);
        void handleWRFTPLT( const DeckKeyword& keyword, size_t currentStep);
        void handleWPIMULT( const DeckKeyword& keyword, size_t currentStep);
        void handleDRSDT( const DeckKeyword& keyword, size_t currentStep);
        void handleDRVDT( const DeckKeyword& keyword, size_t currentStep);
        void handleDRSDTR( const DeckKeyword& keyword, size_t currentStep);
        void handleDRVDTR( const DeckKeyword& keyword, size_t currentStep);
        void handleVAPPARS( const DeckKeyword& keyword, size_t currentStep);
        void handleWECON( const DeckKeyword& keyword, size_t currentStep, const ParseContext& parseContext, ErrorGuard& errors);
        void handleWHISTCTL(const DeckKeyword& keyword, std::size_t currentStep, const ParseContext& parseContext, ErrorGuard& errors);
        void handleMESSAGES(const DeckKeyword& keyword, size_t currentStep);
        void handleVFPPROD(const DeckKeyword& vfpprodKeyword, const UnitSystem& unit_system, size_t currentStep);
        void handleVFPINJ(const DeckKeyword& vfpprodKeyword, const UnitSystem& unit_system, size_t currentStep);
        void checkUnhandledKeywords( const SCHEDULESection& ) const;
        void checkIfAllConnectionsIsShut(size_t currentStep);
        void handleKeyword(size_t& currentStep,
                           const SCHEDULESection& section,
                           size_t keywordIdx,
                           const DeckKeyword& keyword,
                           const ParseContext& parseContext, ErrorGuard& errors,
                           const EclipseGrid& grid,
                           const Eclipse3DProperties& eclipseProperties,
                           const UnitSystem& unit_system,
                           std::vector<std::pair<const DeckKeyword*, size_t > >& rftProperties);
        void addWellEvent(const std::string& well, ScheduleEvents::Events event, size_t reportStep);
#ifdef WELL_TEST
        bool checkWells(const ParseContext& parseContext, ErrorGuard& errors) const;
#endif
    };
}

#endif<|MERGE_RESOLUTION|>--- conflicted
+++ resolved
@@ -39,10 +39,6 @@
 #include <opm/parser/eclipse/EclipseState/Schedule/RFTConfig.hpp>
 #include <opm/parser/eclipse/EclipseState/Schedule/VFPInjTable.hpp>
 #include <opm/parser/eclipse/EclipseState/Schedule/VFPProdTable.hpp>
-<<<<<<< HEAD
-#include <opm/parser/eclipse/EclipseState/Schedule/Well/Well.hpp>
-=======
->>>>>>> 4fb428e8
 #include <opm/parser/eclipse/EclipseState/Schedule/Well/Well2.hpp>
 #include <opm/parser/eclipse/EclipseState/Schedule/Well/WellTestConfig.hpp>
 #include <opm/parser/eclipse/EclipseState/Schedule/Action/Actions.hpp>
@@ -127,20 +123,11 @@
 
         void updateWell(std::shared_ptr<Well2> well, size_t reportStep);
         const Well2& getWell2(const std::string& wellName, size_t timeStep) const;
-<<<<<<< HEAD
-        std::vector< const Well2* > getChildWells2(const std::string& group_name, size_t timeStep, GroupWellQueryMode query_mode) const;
-        const Well* getWell(const std::string& wellName) const;
-        std::vector< const Well* > getOpenWells(size_t timeStep) const;
-        std::vector< const Well* > getWells() const;
-        std::vector< const Well* > getWells(size_t timeStep) const;
-        std::vector< const Well* > getChildWells(const std::string& group_name, size_t timeStep, GroupWellQueryMode query_mode) const;
-=======
         const Well2& getWell2atEnd(const std::string& well_name) const;
         std::vector<Well2> getWells2(size_t timeStep) const;
         std::vector<Well2> getWells2atEnd() const;
 
         std::vector<Well2> getChildWells2(const std::string& group_name, size_t timeStep, GroupWellQueryMode query_mode) const;
->>>>>>> 4fb428e8
         const OilVaporizationProperties& getOilVaporizationProperties(size_t timestep) const;
 
         const WellTestConfig& wtestConfig(size_t timestep) const;
