/*
  Copyright 2013 Statoil ASA.

  This file is part of the Open Porous Media project (OPM).

  OPM is free software: you can redistribute it and/or modify
  it under the terms of the GNU General Public License as published by
  the Free Software Foundation, either version 3 of the License, or
  (at your option) any later version.

  OPM is distributed in the hope that it will be useful,
  but WITHOUT ANY WARRANTY; without even the implied warranty of
  MERCHANTABILITY or FITNESS FOR A PARTICULAR PURPOSE.  See the
  GNU General Public License for more details.

  You should have received a copy of the GNU General Public License
  along with OPM.  If not, see <http://www.gnu.org/licenses/>.
 */

#include <stdexcept>
#include <iostream>
#include <boost/filesystem.hpp>

#define BOOST_TEST_MODULE ScheduleTests

#include <boost/test/unit_test.hpp>
#include <boost/date_time/posix_time/posix_time.hpp>

#include <ert/util/util.hpp>

#include <opm/parser/eclipse/EclipseState/Grid/EclipseGrid.hpp>
#include <opm/parser/eclipse/EclipseState/Schedule/Schedule.hpp>
#include <opm/parser/eclipse/EclipseState/Schedule/TimeMap.hpp>
#include <opm/parser/eclipse/EclipseState/Schedule/Group.hpp>
#include <opm/parser/eclipse/EclipseState/Schedule/GroupTree.hpp>
#include <opm/parser/eclipse/EclipseState/Schedule/RFTConfig.hpp>
#include <opm/parser/eclipse/EclipseState/Schedule/OilVaporizationProperties.hpp>
#include <opm/parser/eclipse/EclipseState/Schedule/Well/WellConnections.hpp>
<<<<<<< HEAD
#include <opm/parser/eclipse/EclipseState/Schedule/Well/Well.hpp>
=======
>>>>>>> 4fb428e8
#include <opm/parser/eclipse/EclipseState/Schedule/Well/Well2.hpp>
#include <opm/parser/eclipse/EclipseState/Schedule/SummaryState.hpp>

#include <opm/parser/eclipse/Deck/Deck.hpp>
#include <opm/parser/eclipse/Deck/DeckItem.hpp>
#include <opm/parser/eclipse/Deck/DeckKeyword.hpp>
#include <opm/parser/eclipse/Deck/DeckRecord.hpp>
#include <opm/parser/eclipse/Parser/Parser.hpp>
#include <opm/parser/eclipse/Units/Dimension.hpp>
#include <opm/parser/eclipse/Units/UnitSystem.hpp>

using namespace Opm;

static Deck createDeck() {
    Opm::Parser parser;
    std::string input =
        "START\n"
        "8 MAR 1998 /\n"
        "\n"
        "SCHEDULE\n"
        "\n";

    return parser.parseString(input);
}

static Deck createDeckWithWells() {
    Opm::Parser parser;
    std::string input =
            "START             -- 0 \n"
            "10 MAI 2007 / \n"
            "SCHEDULE\n"
            "WELSPECS\n"
            "     \'W_1\'        \'OP\'   30   37  3.33       \'OIL\'  7* /   \n"
            "/ \n"
            "DATES             -- 1\n"
            " 10  \'JUN\'  2007 / \n"
            "/\n"
            "DATES             -- 2,3\n"
            "  10  JLY 2007 / \n"
            "   10  AUG 2007 / \n"
            "/\n"
            "WELSPECS\n"
            "     \'WX2\'        \'OP\'   30   37  3.33       \'OIL\'  7* /   \n"
            "     \'W_3\'        \'OP\'   20   51  3.92       \'OIL\'  7* /  \n"
            "/\n";

    return parser.parseString(input);
}

static Deck createDeckWTEST() {
    Opm::Parser parser;
    std::string input =
            "START             -- 0 \n"
            "10 MAI 2007 / \n"
            "SCHEDULE\n"
            "WELSPECS\n"
            "     \'DEFAULT\'    \'OP\'   30   37  3.33       \'OIL\'  7*/   \n"
            "     \'ALLOW\'      \'OP\'   30   37  3.33       \'OIL\'  3*  YES / \n"
            "     \'BAN\'        \'OP\'   20   51  3.92       \'OIL\'  3*  NO /  \n"
            "     \'W1\'         \'OP\'   20   51  3.92       \'OIL\'  3*  NO /  \n"
            "     \'W2\'         \'OP\'   20   51  3.92       \'OIL\'  3*  NO /  \n"
            "     \'W3\'         \'OP\'   20   51  3.92       \'OIL\'  3*  NO /  \n"
            "/\n"

            "COMPDAT\n"
            " \'BAN\'  1  1   1   1 \'OPEN\' 1*    1.168   0.311   107.872 1*  1*  \'Z\'  21.925 / \n"
            "/\n"

            "WCONHIST\n"
            "     'BAN'      'OPEN'      'RESV'      0.000      0.000      0.000  5* / \n"
            "/\n"

            "WTEST\n"
            "   'ALLOW'   1   'PE' / \n"
            "/\n"

            "DATES             -- 1\n"
            " 10  JUN 2007 / \n"
            "/\n"

            "WTEST\n"
            "   'ALLOW'  1  '' / \n"
            "   'BAN'    1  'DGC' / \n"
            "/\n"

            "WCONHIST\n"
            "     'BAN'      'OPEN'      'RESV'      1.000      0.000      0.000  5* / \n"
            "/\n"

            "DATES             -- 2\n"
            " 10  JUL 2007 / \n"
            "/\n"

            "WELSPECS\n"
            "     \'I1\'         \'OP\'   20   51  3.92       \'OIL\'  3*  NO /  \n"
            "     \'I2\'         \'OP\'   20   51  3.92       \'OIL\'  3*  NO /  \n"
            "     \'I3\'         \'OP\'   20   51  3.92       \'OIL\'  3*  NO /  \n"
            "/\n"

            "WLIST\n"
            "  \'*ILIST\'  \'NEW\'  I1 /\n"
            "  \'*ILIST\'  \'ADD\'  I2 /\n"
            "/\n"

            "WCONPROD\n"
            "     'BAN'      'OPEN'      'ORAT'      0.000      0.000      0.000  5* / \n"
            "/\n"


            "DATES             -- 3\n"
            " 10  AUG 2007 / \n"
            "/\n"

            "WCONINJH\n"
            "     'BAN'      'WATER'      1*      0 / \n"
            "/\n"

            "DATES             -- 4\n"
            " 10  SEP 2007 / \n"
            "/\n"

            "WELOPEN\n"
            " 'BAN' OPEN / \n"
            "/\n"

            "DATES             -- 4\n"
            " 10  NOV 2007 / \n"
            "/\n"

            "WCONINJH\n"
            "     'BAN'      'WATER'      1*      1.0 / \n"
            "/\n";


    return parser.parseString(input);
}

static Deck createDeckForTestingCrossFlow() {
    Opm::Parser parser;
    std::string input =
            "START             -- 0 \n"
            "10 MAI 2007 / \n"
            "SCHEDULE\n"
            "WELSPECS\n"
            "     \'DEFAULT\'    \'OP\'   30   37  3.33       \'OIL\'  7*/   \n"
            "     \'ALLOW\'      \'OP\'   30   37  3.33       \'OIL\'  3*  YES / \n"
            "     \'BAN\'        \'OP\'   20   51  3.92       \'OIL\'  3*  NO /  \n"
            "/\n"

            "COMPDAT\n"
            " \'BAN\'  1  1   1   1 \'OPEN\' 1*    1.168   0.311   107.872 1*  1*  \'Z\'  21.925 / \n"
            "/\n"

            "WCONHIST\n"
            "     'BAN'      'OPEN'      'RESV'      0.000      0.000      0.000  5* / \n"
            "/\n"

            "DATES             -- 1\n"
            " 10  JUN 2007 / \n"
            "/\n"

            "WCONHIST\n"
            "     'BAN'      'OPEN'      'RESV'      1.000      0.000      0.000  5* / \n"
            "/\n"

            "DATES             -- 2\n"
            " 10  JUL 2007 / \n"
            "/\n"

            "WCONPROD\n"
            "     'BAN'      'OPEN'      'ORAT'      0.000      0.000      0.000  5* / \n"
            "/\n"


            "DATES             -- 3\n"
            " 10  AUG 2007 / \n"
            "/\n"

            "WCONINJH\n"
            "     'BAN'      'WATER'      1*      0 / \n"
            "/\n"

            "DATES             -- 4\n"
            " 10  SEP 2007 / \n"
            "/\n"

            "WELOPEN\n"
            " 'BAN' OPEN / \n"
            "/\n"

            "DATES             -- 4\n"
            " 10  NOV 2007 / \n"
            "/\n"

            "WCONINJH\n"
            "     'BAN'      'WATER'      1*      1.0 / \n"
            "/\n";


    return parser.parseString(input);
}

static Deck createDeckWithWellsOrdered() {
    Opm::Parser parser;
    std::string input =
            "START             -- 0 \n"
            "10 MAI 2007 / \n"
            "SCHEDULE\n"
            "WELSPECS\n"
            "     \'CW_1\'        \'CG\'   30   37  3.33       \'OIL\'  7* /   \n"
            "     \'BW_2\'        \'BG\'   30   37  3.33       \'OIL\'  7* /   \n"
            "     \'AW_3\'        \'AG\'   20   51  3.92       \'OIL\'  7* /  \n"
            "/\n";

    return parser.parseString(input);
}

static Deck createDeckWithWellsOrderedGRUPTREE() {
    Opm::Parser parser;
    std::string input =
            "START             -- 0 \n"
            "10 MAI 2007 / \n"
            "SCHEDULE\n"
            "GRUPTREE\n"
            "  PG1 PLATFORM /\n"
            "  PG2 PLATFORM /\n"
            "  CG1  PG1 /\n"
            "  CG2  PG2 /\n"
            "/\n"
            "WELSPECS\n"
            "     \'DW_0\'        \'CG1\'   30   37  3.33       \'OIL\'  7* /   \n"
            "     \'CW_1\'        \'CG1\'   30   37  3.33       \'OIL\'  7* /   \n"
            "     \'BW_2\'        \'CG2\'   30   37  3.33       \'OIL\'  7* /   \n"
            "     \'AW_3\'        \'CG2\'   20   51  3.92       \'OIL\'  7* /   \n"
            "/\n";

    return parser.parseString(input);
}

static Deck createDeckWithWellsAndCompletionData() {
    Opm::Parser parser;
    std::string input =
      "START             -- 0 \n"
      "1 NOV 1979 / \n"
      "SCHEDULE\n"
      "DATES             -- 1\n"
      " 1 DES 1979/ \n"
      "/\n"
      "WELSPECS\n"
      "    'OP_1'       'OP'   9   9 1*     'OIL' 1*      1*  1*   1*  1*   1*  1*  / \n"
      "    'OP_2'       'OP'   8   8 1*     'OIL' 1*      1*  1*   1*  1*   1*  1*  / \n"
      "    'OP_3'       'OP'   7   7 1*     'OIL' 1*      1*  1*   1*  1*   1*  1*  / \n"
      "/\n"
      "COMPDAT\n"
      " 'OP_1'  9  9   1   1 'OPEN' 1*   32.948   0.311  3047.839 1*  1*  'X'  22.100 / \n"
      " 'OP_1'  9  9   2   2 'OPEN' 1*   46.825   0.311  4332.346 1*  1*  'X'  22.123 / \n"
      " 'OP_2'  8  8   1   3 'OPEN' 1*    1.168   0.311   107.872 1*  1*  'Y'  21.925 / \n"
      " 'OP_2'  8  7   3   3 'OPEN' 1*   15.071   0.311  1391.859 1*  1*  'Y'  21.920 / \n"
      " 'OP_2'  8  7   3   6 'OPEN' 1*    6.242   0.311   576.458 1*  1*  'Y'  21.915 / \n"
      " 'OP_3'  7  7   1   1 'OPEN' 1*   27.412   0.311  2445.337 1*  1*  'Y'  18.521 / \n"
      " 'OP_3'  7  7   2   2 'OPEN' 1*   55.195   0.311  4923.842 1*  1*  'Y'  18.524 / \n"
      "/\n"
      "DATES             -- 2,3\n"
      " 10  JUL 2007 / \n"
      " 10  AUG 2007 / \n"
      "/\n"
      "COMPDAT\n" // with defaulted I and J
      " 'OP_1'  0  *   3  9 'OPEN' 1*   32.948   0.311  3047.839 1*  1*  'X'  22.100 / \n"
      "/\n";

    return parser.parseString(input);
}


BOOST_AUTO_TEST_CASE(CreateScheduleDeckMissingReturnsDefaults) {
    Deck deck;
    deck.addKeyword( DeckKeyword( "SCHEDULE" ) );
    EclipseGrid grid(10,10,10);
    TableManager table ( deck );
    Eclipse3DProperties eclipseProperties ( deck , table, grid);
    Runspec runspec (deck);
    Schedule schedule(deck, grid , eclipseProperties, runspec );
    BOOST_CHECK_EQUAL( schedule.getStartTime() , TimeMap::mkdate(1983, 1 , 1));
}

BOOST_AUTO_TEST_CASE(CreateScheduleDeckWellsOrdered) {
    auto deck = createDeckWithWellsOrdered();
    EclipseGrid grid(100,100,100);
    TableManager table ( deck );
    Eclipse3DProperties eclipseProperties ( deck , table, grid);
    Runspec runspec (deck);
    Schedule schedule(deck, grid , eclipseProperties, runspec);
    auto well_names = schedule.wellNames();

    BOOST_CHECK_EQUAL( "CW_1" , well_names[0]);
    BOOST_CHECK_EQUAL( "BW_2" , well_names[1]);
    BOOST_CHECK_EQUAL( "AW_3" , well_names[2]);

    auto groups = schedule.getGroups();
    // groups[0] is 'FIELD'
    BOOST_CHECK_EQUAL( "CG", groups[1]->name());
    BOOST_CHECK_EQUAL( "BG", groups[2]->name());
    BOOST_CHECK_EQUAL( "AG", groups[3]->name());
}

<<<<<<< HEAD
template <typename WellT>
bool has_well( const std::vector<const WellT*> wells, const std::string& well_name);

template <typename WellT>
bool has_well( const std::vector<const WellT*> wells, const std::string& well_name) {
=======

bool has_well( const std::vector<Well2>& wells, const std::string& well_name) {
>>>>>>> 4fb428e8
    for (const auto& well : wells )
        if (well.name( ) == well_name)
            return true;
    return false;
}


BOOST_AUTO_TEST_CASE(CreateScheduleDeckWellsOrderedGRUPTREE) {
    auto deck = createDeckWithWellsOrderedGRUPTREE();
    EclipseGrid grid(100,100,100);
    TableManager table ( deck );
    Eclipse3DProperties eclipseProperties ( deck , table, grid);
    Runspec runspec (deck);
    Schedule schedule(deck, grid , eclipseProperties, runspec);

    BOOST_CHECK_THROW( schedule.getChildWells2( "NO_SUCH_GROUP" , 1 , GroupWellQueryMode::Recursive), std::invalid_argument);

    {
        auto field_wells = schedule.getChildWells2("FIELD" , 0, GroupWellQueryMode::Recursive);
        BOOST_CHECK_EQUAL( field_wells.size() , 4U);

        BOOST_CHECK( has_well( field_wells, "DW_0" ));
        BOOST_CHECK( has_well( field_wells, "CW_1" ));
        BOOST_CHECK( has_well( field_wells, "BW_2" ));
        BOOST_CHECK( has_well( field_wells, "AW_3" ));
    }

    {
        auto platform_wells = schedule.getChildWells2("PLATFORM" , 0, GroupWellQueryMode::Recursive);
        BOOST_CHECK_EQUAL( platform_wells.size() , 4U);

        BOOST_CHECK( has_well( platform_wells, "DW_0" ));
        BOOST_CHECK( has_well( platform_wells, "CW_1" ));
        BOOST_CHECK( has_well( platform_wells, "BW_2" ));
        BOOST_CHECK( has_well( platform_wells, "AW_3" ));
    }

    {
        auto child_wells1 = schedule.getChildWells2("CG1" , 0, GroupWellQueryMode::Recursive);
        BOOST_CHECK_EQUAL( child_wells1.size() , 2U);

        BOOST_CHECK( has_well( child_wells1, "DW_0" ));
        BOOST_CHECK( has_well( child_wells1, "CW_1" ));
    }

    {
        auto parent_wells2 = schedule.getChildWells2("PG2" , 0, GroupWellQueryMode::Recursive);
        BOOST_CHECK_EQUAL( parent_wells2.size() , 2U);

        BOOST_CHECK( has_well( parent_wells2, "BW_2" ));
        BOOST_CHECK( has_well( parent_wells2, "AW_3" ));
    }

    {
        auto field_wells = schedule.getChildWells2("FIELD" , 0, GroupWellQueryMode::Recursive);
        BOOST_CHECK_EQUAL( field_wells.size() , 4U);

        BOOST_CHECK( has_well( field_wells, "DW_0" ));
        BOOST_CHECK( has_well( field_wells, "CW_1" ));
        BOOST_CHECK( has_well( field_wells, "BW_2" ));
        BOOST_CHECK( has_well( field_wells, "AW_3" ));
    }

    {
        auto platform_wells = schedule.getChildWells2("PLATFORM" , 0, GroupWellQueryMode::Recursive);
        BOOST_CHECK_EQUAL( platform_wells.size() , 4U);

        BOOST_CHECK( has_well( platform_wells, "DW_0" ));
        BOOST_CHECK( has_well( platform_wells, "CW_1" ));
        BOOST_CHECK( has_well( platform_wells, "BW_2" ));
        BOOST_CHECK( has_well( platform_wells, "AW_3" ));
    }

    {
        auto child_wells1 = schedule.getChildWells2("CG1" , 0, GroupWellQueryMode::Recursive);
        BOOST_CHECK_EQUAL( child_wells1.size() , 2U);

        BOOST_CHECK( has_well( child_wells1, "DW_0" ));
        BOOST_CHECK( has_well( child_wells1, "CW_1" ));
    }

    {
        auto parent_wells2 = schedule.getChildWells2("PG2" , 0, GroupWellQueryMode::Recursive);
        BOOST_CHECK_EQUAL( parent_wells2.size() , 2U);

        BOOST_CHECK( has_well( parent_wells2, "BW_2" ));
        BOOST_CHECK( has_well( parent_wells2, "AW_3" ));
    }

    {
        auto field_wells = schedule.getChildWells2("FIELD" , 0, GroupWellQueryMode::Recursive);
        BOOST_CHECK_EQUAL( field_wells.size() , 4U);

        BOOST_CHECK( has_well( field_wells, "DW_0" ));
        BOOST_CHECK( has_well( field_wells, "CW_1" ));
        BOOST_CHECK( has_well( field_wells, "BW_2" ));
        BOOST_CHECK( has_well( field_wells, "AW_3" ));
    }

    {
        auto platform_wells = schedule.getChildWells2("PLATFORM" , 0, GroupWellQueryMode::Recursive);
        BOOST_CHECK_EQUAL( platform_wells.size() , 4U);

        BOOST_CHECK( has_well( platform_wells, "DW_0" ));
        BOOST_CHECK( has_well( platform_wells, "CW_1" ));
        BOOST_CHECK( has_well( platform_wells, "BW_2" ));
        BOOST_CHECK( has_well( platform_wells, "AW_3" ));
    }

    {
        auto child_wells1 = schedule.getChildWells2("CG1" , 0, GroupWellQueryMode::Recursive);
        BOOST_CHECK_EQUAL( child_wells1.size() , 2U);

        BOOST_CHECK( has_well( child_wells1, "DW_0" ));
        BOOST_CHECK( has_well( child_wells1, "CW_1" ));
    }

    {
        auto parent_wells2 = schedule.getChildWells2("PG2" , 0, GroupWellQueryMode::Recursive);
        BOOST_CHECK_EQUAL( parent_wells2.size() , 2U);

        BOOST_CHECK( has_well( parent_wells2, "BW_2" ));
        BOOST_CHECK( has_well( parent_wells2, "AW_3" ));
    }
}


BOOST_AUTO_TEST_CASE(CreateScheduleDeckWithStart) {
    auto deck = createDeck();
    EclipseGrid grid(10,10,10);
    TableManager table ( deck );
    Eclipse3DProperties eclipseProperties ( deck , table, grid);
    Runspec runspec (deck);

    Schedule schedule(deck, grid , eclipseProperties, runspec);
    BOOST_CHECK_EQUAL( schedule.getStartTime() , TimeMap::mkdate(1998, 3  , 8 ));
}

BOOST_AUTO_TEST_CASE(CreateScheduleDeckWithSCHEDULENoThrow) {
    Deck deck;
    EclipseGrid grid(10,10,10);
    TableManager table ( deck );
    Eclipse3DProperties eclipseProperties ( deck , table, grid);
    deck.addKeyword( DeckKeyword( "SCHEDULE" ) );
    Runspec runspec (deck);

    BOOST_CHECK_NO_THROW( Schedule( deck, grid , eclipseProperties, runspec));
}

BOOST_AUTO_TEST_CASE(EmptyScheduleHasNoWells) {
    EclipseGrid grid(10,10,10);
    auto deck = createDeck();
    TableManager table ( deck );
    Eclipse3DProperties eclipseProperties ( deck , table, grid);
    Runspec runspec (deck);
    Schedule schedule(deck, grid , eclipseProperties, runspec);
    BOOST_CHECK_EQUAL( 0U , schedule.numWells() );
    BOOST_CHECK_EQUAL( false , schedule.hasWell("WELL1") );
    BOOST_CHECK_THROW( schedule.getWell2("WELL2", 0) , std::invalid_argument );
}

BOOST_AUTO_TEST_CASE(CreateSchedule_DeckWithoutGRUPTREE_HasRootGroupTreeNodeForTimeStepZero) {
    EclipseGrid grid(10,10,10);
    auto deck = createDeck();
    TableManager table ( deck );
    Eclipse3DProperties eclipseProperties ( deck , table, grid);
    Runspec runspec (deck);
    Schedule schedule(deck, grid , eclipseProperties, runspec);
    BOOST_CHECK(schedule.getGroupTree(0).exists("FIELD"));
}

static Deck deckWithGRUPTREE() {
    auto deck = createDeck();
    DeckKeyword gruptreeKeyword("GRUPTREE");

    DeckRecord recordChildOfField;
    DeckItem itemChild1( "CHILD_GROUP", std::string() );
    itemChild1.push_back(std::string("BARNET"));
    DeckItem itemParent1( "PARENT_GROUP", std::string() );
    itemParent1.push_back(std::string("FAREN"));

    recordChildOfField.addItem( std::move( itemChild1 ) );
    recordChildOfField.addItem( std::move( itemParent1 ) );
    gruptreeKeyword.addRecord( std::move( recordChildOfField ) );
    deck.addKeyword( std::move( gruptreeKeyword ) );

    return deck;
}

BOOST_AUTO_TEST_CASE(CreateSchedule_DeckWithGRUPTREE_HasRootGroupTreeNodeForTimeStepZero) {
    EclipseGrid grid(10,10,10);
    auto deck = deckWithGRUPTREE();
    TableManager table ( deck );
    Eclipse3DProperties eclipseProperties ( deck , table, grid);
    Runspec runspec (deck);
    Schedule schedule(deck, grid , eclipseProperties, runspec);
    BOOST_CHECK( schedule.getGroupTree( 0 ).exists( "FIELD" ) );
    BOOST_CHECK( schedule.getGroupTree( 0 ).exists( "FAREN" ) );
    BOOST_CHECK_EQUAL( "FAREN", schedule.getGroupTree( 0 ).parent( "BARNET" ) );
}

BOOST_AUTO_TEST_CASE(GetGroups) {
    auto deck = deckWithGRUPTREE();
    EclipseGrid grid(10,10,10);
    TableManager table ( deck );
    Eclipse3DProperties eclipseProperties ( deck , table, grid);
    Runspec runspec (deck);
    Schedule schedule(deck , grid , eclipseProperties, runspec);

    auto groups = schedule.getGroups();

    BOOST_CHECK_EQUAL( 3, groups.size() );

    std::vector< std::string > names;
    for( const auto group : groups ) names.push_back( group->name() );
    std::sort( names.begin(), names.end() );

    BOOST_CHECK_EQUAL( "BARNET", names[ 0 ] );
    BOOST_CHECK_EQUAL( "FAREN",  names[ 1 ] );
    BOOST_CHECK_EQUAL( "FIELD",  names[ 2 ] );
}

BOOST_AUTO_TEST_CASE(EmptyScheduleHasFIELDGroup) {
    EclipseGrid grid(10,10,10);
    auto deck = createDeck();
    TableManager table ( deck );
    Eclipse3DProperties eclipseProperties ( deck , table, grid);
    Runspec runspec (deck);
    Schedule schedule(deck , grid , eclipseProperties, runspec);

    BOOST_CHECK_EQUAL( 1U , schedule.numGroups() );
    BOOST_CHECK_EQUAL( true , schedule.hasGroup("FIELD") );
    BOOST_CHECK_EQUAL( false , schedule.hasGroup("GROUP") );
    BOOST_CHECK_THROW( schedule.getGroup("GROUP") , std::invalid_argument );
}

BOOST_AUTO_TEST_CASE(WellsIterator_Empty_EmptyVectorReturned) {
    EclipseGrid grid(10,10,10);
    auto deck = createDeck();
    TableManager table ( deck );
    Eclipse3DProperties eclipseProperties ( deck , table, grid);
    Runspec runspec (deck);
    Schedule schedule(deck , grid , eclipseProperties, runspec);

    const auto wells_alltimesteps = schedule.getWells2atEnd();
    BOOST_CHECK_EQUAL(0U, wells_alltimesteps.size());

    const auto wells_t0 = schedule.getWells2(0);
    BOOST_CHECK_EQUAL(0U, wells_t0.size());

    // The time argument is beyond the length of the vector
    BOOST_CHECK_THROW(schedule.getWells2(1), std::invalid_argument);
}

BOOST_AUTO_TEST_CASE(WellsIterator_HasWells_WellsReturned) {
    EclipseGrid grid(10,10,10);
    auto deck = createDeckWithWells();
    TableManager table ( deck );
    Eclipse3DProperties eclipseProperties ( deck , table, grid);
    Runspec runspec (deck);
    Schedule schedule(deck , grid , eclipseProperties, runspec);
    size_t timeStep = 0;

    const auto wells_alltimesteps = schedule.getWells2atEnd();
    BOOST_CHECK_EQUAL(3U, wells_alltimesteps.size());
    const auto wells_t0 = schedule.getWells2(timeStep);
    BOOST_CHECK_EQUAL(1U, wells_t0.size());
    const auto wells_t3 = schedule.getWells2(3);
    BOOST_CHECK_EQUAL(3U, wells_t3.size());
}



BOOST_AUTO_TEST_CASE(ReturnNumWellsTimestep) {
    EclipseGrid grid(10,10,10);
    auto deck = createDeckWithWells();
    TableManager table ( deck );
    Eclipse3DProperties eclipseProperties ( deck , table, grid);
    Runspec runspec (deck);
    Schedule schedule(deck, grid , eclipseProperties, runspec);

    BOOST_CHECK_EQUAL(schedule.numWells(0), 1);
    BOOST_CHECK_EQUAL(schedule.numWells(1), 1);
    BOOST_CHECK_EQUAL(schedule.numWells(2), 1);
    BOOST_CHECK_EQUAL(schedule.numWells(3), 3);
}

BOOST_AUTO_TEST_CASE(TestCrossFlowHandling) {
    EclipseGrid grid(10,10,10);
    auto deck = createDeckForTestingCrossFlow();
    TableManager table ( deck );
    Eclipse3DProperties eclipseProperties ( deck , table, grid);
    Runspec runspec (deck);
    Schedule schedule(deck, grid , eclipseProperties, runspec);

<<<<<<< HEAD
    {
        auto well_ban = schedule.getWell("BAN");
        BOOST_CHECK_EQUAL(well_ban->getAllowCrossFlow(), false);


        BOOST_CHECK_EQUAL(WellCommon::StatusEnum::SHUT, well_ban->getStatus(0));
        BOOST_CHECK_EQUAL(WellCommon::StatusEnum::OPEN, well_ban->getStatus(1));
        BOOST_CHECK_EQUAL(WellCommon::StatusEnum::OPEN, well_ban->getStatus(2));
        BOOST_CHECK_EQUAL(WellCommon::StatusEnum::SHUT, well_ban->getStatus(3));
        BOOST_CHECK_EQUAL(WellCommon::StatusEnum::SHUT, well_ban->getStatus(4)); // not allow to open
        BOOST_CHECK_EQUAL(WellCommon::StatusEnum::OPEN, well_ban->getStatus(5));


        {
            auto well_allow = schedule.getWell("ALLOW");
            auto well_default = schedule.getWell("DEFAULT");

            BOOST_CHECK_EQUAL(well_default->getAllowCrossFlow(), true);
            BOOST_CHECK_EQUAL(well_allow->getAllowCrossFlow(), true);
        }
    }
    {
        BOOST_CHECK_EQUAL(schedule.getWell2("BAN", 0).getAllowCrossFlow(), false);
        BOOST_CHECK_EQUAL(schedule.getWell2("ALLOW", 0).getAllowCrossFlow(), true);
        BOOST_CHECK_EQUAL(schedule.getWell2("DEFAULT", 0).getAllowCrossFlow(), true);
        BOOST_CHECK_EQUAL(WellCommon::StatusEnum::SHUT, schedule.getWell2("BAN", 0).getStatus());
        BOOST_CHECK_EQUAL(WellCommon::StatusEnum::OPEN, schedule.getWell2("BAN", 1).getStatus());
        BOOST_CHECK_EQUAL(WellCommon::StatusEnum::OPEN, schedule.getWell2("BAN", 2).getStatus());
        BOOST_CHECK_EQUAL(WellCommon::StatusEnum::SHUT, schedule.getWell2("BAN", 3).getStatus());
        BOOST_CHECK_EQUAL(WellCommon::StatusEnum::SHUT, schedule.getWell2("BAN", 4).getStatus()); // not allow to open
        BOOST_CHECK_EQUAL(WellCommon::StatusEnum::OPEN, schedule.getWell2("BAN", 5).getStatus());
    }
=======
    BOOST_CHECK_EQUAL(schedule.getWell2("BAN", 0).getAllowCrossFlow(), false);
    BOOST_CHECK_EQUAL(schedule.getWell2("ALLOW", 0).getAllowCrossFlow(), true);
    BOOST_CHECK_EQUAL(schedule.getWell2("DEFAULT", 0).getAllowCrossFlow(), true);
    BOOST_CHECK_EQUAL(WellCommon::StatusEnum::SHUT, schedule.getWell2("BAN", 0).getStatus());
    BOOST_CHECK_EQUAL(WellCommon::StatusEnum::OPEN, schedule.getWell2("BAN", 1).getStatus());
    BOOST_CHECK_EQUAL(WellCommon::StatusEnum::OPEN, schedule.getWell2("BAN", 2).getStatus());
    BOOST_CHECK_EQUAL(WellCommon::StatusEnum::SHUT, schedule.getWell2("BAN", 3).getStatus());
    BOOST_CHECK_EQUAL(WellCommon::StatusEnum::SHUT, schedule.getWell2("BAN", 4).getStatus()); // not allow to open
    BOOST_CHECK_EQUAL(WellCommon::StatusEnum::OPEN, schedule.getWell2("BAN", 5).getStatus());
>>>>>>> 4fb428e8
}

static Deck createDeckWithWellsAndConnectionDataWithWELOPEN() {
    Opm::Parser parser;
    std::string input =
            "START             -- 0 \n"
                    "1 NOV 1979 / \n"
                    "SCHEDULE\n"
                    "DATES             -- 1\n"
                    " 1 DES 1979/ \n"
                    "/\n"
                    "WELSPECS\n"
                    "    'OP_1'       'OP'   9   9 1*     'OIL' 1*      1*  1*   1*  1*   1*  1*  / \n"
                    "    'OP_2'       'OP'   8   8 1*     'OIL' 1*      1*  1*   1*  1*   1*  1*  / \n"
                    "    'OP_3'       'OP'   7   7 1*     'OIL' 1*      1*  1*   1*  1*   1*  1*  / \n"
                    "/\n"
                    "COMPDAT\n"
                    " 'OP_1'  9  9   1   1 'OPEN' 1*   32.948   0.311  3047.839 1*  1*  'X'  22.100 / \n"
                    " 'OP_1'  9  9   2   2 'OPEN' 1*   46.825   0.311  4332.346 1*  1*  'X'  22.123 / \n"
                    " 'OP_2'  8  8   1   3 'OPEN' 1*    1.168   0.311   107.872 1*  1*  'Y'  21.925 / \n"
                    " 'OP_2'  8  7   3   3 'OPEN' 1*   15.071   0.311  1391.859 1*  1*  'Y'  21.920 / \n"
                    " 'OP_2'  8  7   3   6 'OPEN' 1*    6.242   0.311   576.458 1*  1*  'Y'  21.915 / \n"
                    " 'OP_3'  7  7   1   1 'OPEN' 1*   27.412   0.311  2445.337 1*  1*  'Y'  18.521 / \n"
                    " 'OP_3'  7  7   2   2 'OPEN' 1*   55.195   0.311  4923.842 1*  1*  'Y'  18.524 / \n"
                    "/\n"
                    "DATES             -- 2,3\n"
                    " 10  JUL 2007 / \n"
                    " 10  AUG 2007 / \n"
                    "/\n"
                    "COMPDAT\n"
                    " 'OP_1'  9  9   3  9 'OPEN' 1*   32.948   0.311  3047.839 1*  1*  'X'  22.100 / \n"
                    "/\n"
                    "WELOPEN\n"
                    " 'OP_1' SHUT / \n"
                    " '*'    OPEN 0 0 3 / \n"
                    " 'OP_2' SHUT 0 0 0 4 6 / \n "
                    " 'OP_3' SHUT 0 0 0 / \n"
                    "/\n"
                    "DATES             -- 4\n"
                    " 10  JUL 2008 / \n"
                    "/\n"
                    "WELOPEN\n"
                    " 'OP_1' OPEN / \n"
                    " 'OP_2' OPEN 0 0 0 4 6 / \n "
                    " 'OP_3' OPEN 0 0 0 / \n"
                    "/\n"
                    "DATES             -- 5\n"
                    " 10  OKT 2008 / \n"
                    "/\n"
                    "WELOPEN\n"
                    " 'OP_1' SHUT 0 0 0 0 0 / \n "
                    "/\n";

    return parser.parseString(input);
}

BOOST_AUTO_TEST_CASE(CreateScheduleDeckWellsAndConnectionDataWithWELOPEN) {
    EclipseGrid grid(10,10,10);
  auto deck = createDeckWithWellsAndConnectionDataWithWELOPEN();
    TableManager table ( deck );
    Eclipse3DProperties eclipseProperties ( deck , table, grid);
    Runspec runspec (deck);
    Schedule schedule(deck ,grid , eclipseProperties, runspec);
    {
        constexpr auto well_shut = WellCommon::StatusEnum::SHUT;
        constexpr auto well_open = WellCommon::StatusEnum::OPEN;

        BOOST_CHECK_EQUAL(well_shut, schedule.getWell2("OP_1", 3).getStatus(  ));
        BOOST_CHECK_EQUAL(well_open, schedule.getWell2("OP_1", 4).getStatus(  ));
        BOOST_CHECK_EQUAL(well_shut, schedule.getWell2("OP_1", 5).getStatus(  ));
    }
    {
        constexpr auto comp_shut = WellCompletion::StateEnum::SHUT;
        constexpr auto comp_open = WellCompletion::StateEnum::OPEN;
        {
            const auto& well = schedule.getWell2("OP_2", 3);
            const auto& cs = well.getConnections( );

            BOOST_CHECK_EQUAL( 7U, cs.size() );
            BOOST_CHECK_EQUAL(comp_shut, cs.getFromIJK( 7, 6, 2 ).state());
            BOOST_CHECK_EQUAL(comp_shut, cs.getFromIJK( 7, 6, 3 ).state());
            BOOST_CHECK_EQUAL(comp_shut, cs.getFromIJK( 7, 6, 4 ).state());
            BOOST_CHECK_EQUAL(comp_open, cs.getFromIJK( 7, 7, 2 ).state());
        }
        {
            const auto& well = schedule.getWell2("OP_2", 4);
            const auto& cs2 = well.getConnections( );
            BOOST_CHECK_EQUAL(comp_open, cs2.getFromIJK( 7, 6, 2 ).state());
            BOOST_CHECK_EQUAL(comp_open, cs2.getFromIJK( 7, 6, 3 ).state());
            BOOST_CHECK_EQUAL(comp_open, cs2.getFromIJK( 7, 6, 4 ).state());
            BOOST_CHECK_EQUAL(comp_open, cs2.getFromIJK( 7, 7, 2 ).state());
        }
        {
            const auto& well = schedule.getWell2("OP_3", 3);
            const auto& cs3 = well.getConnections(  );
            BOOST_CHECK_EQUAL(comp_shut, cs3.get( 0 ).state());
        }
        {
            const auto& well = schedule.getWell2("OP_3", 4);
            const auto& cs4 = well.getConnections(  );
            BOOST_CHECK_EQUAL(comp_open, cs4.get( 0 ).state());
        }
    }
}

BOOST_AUTO_TEST_CASE(CreateScheduleDeckWithWELOPEN_TryToOpenWellWithShutCompletionsDoNotOpenWell) {
    Opm::Parser parser;
    std::string input =
        "START             -- 0 \n"
        "1 NOV 1979 / \n"
        "SCHEDULE\n"
        "DATES             -- 1\n"
        " 1 DES 1979/ \n"
        "/\n"
        "WELSPECS\n"
        "    'OP_1'       'OP'   9   9 1*     'OIL' 1*      1*  1*   1*  1*   1*  1*  / \n"
        "/\n"
        "COMPDAT\n"
        " 'OP_1'  9  9   1   1 'OPEN' 1*   32.948   0.311  3047.839 1*  1*  'X'  22.100 / \n"
        " 'OP_1'  9  9   2   2 'OPEN' 1*   46.825   0.311  4332.346 1*  1*  'X'  22.123 / \n"
        " 'OP_1'  9  9   3  9 'OPEN' 1*   32.948   0.311  3047.839 1*  1*  'X'  22.100 / \n"
        "/\n"
        "DATES             -- 2\n"
        " 10  JUL 2008 / \n"
        "/\n"
        "WELOPEN\n"
        " 'OP_1' OPEN / \n"
        "/\n"
        "DATES             -- 3\n"
        " 10  OKT 2008 / \n"
        "/\n"
        "WELOPEN\n"
        " 'OP_1' SHUT 0 0 0 0 0 / \n "
        "/\n"
        "DATES             -- 4\n"
        " 10  NOV 2008 / \n"
        "/\n"
        "WELOPEN\n"
        " 'OP_1' OPEN / \n "
        "/\n";

    EclipseGrid grid(10,10,10);
    auto deck = parser.parseString(input);
    TableManager table ( deck );
    Eclipse3DProperties eclipseProperties ( deck , table, grid);
    Runspec runspec (deck);
    Schedule schedule(deck ,  grid , eclipseProperties, runspec);
<<<<<<< HEAD
    {
        auto* well = schedule.getWell("OP_1");
        size_t currentStep = 3;
        BOOST_CHECK_EQUAL(WellCommon::StatusEnum::SHUT, well->getStatus(currentStep));
        currentStep = 4;
        BOOST_CHECK_EQUAL(WellCommon::StatusEnum::SHUT, well->getStatus(currentStep));
    }
    {
        const auto& well2_3 = schedule.getWell2("OP_1",3);
        const auto& well2_4 = schedule.getWell2("OP_1",4);
        BOOST_CHECK_EQUAL(WellCommon::StatusEnum::SHUT, well2_3.getStatus());
        BOOST_CHECK_EQUAL(WellCommon::StatusEnum::SHUT, well2_4.getStatus());
    }
=======
    const auto& well2_3 = schedule.getWell2("OP_1",3);
    const auto& well2_4 = schedule.getWell2("OP_1",4);
    BOOST_CHECK_EQUAL(WellCommon::StatusEnum::SHUT, well2_3.getStatus());
    BOOST_CHECK_EQUAL(WellCommon::StatusEnum::SHUT, well2_4.getStatus());
>>>>>>> 4fb428e8
}

BOOST_AUTO_TEST_CASE(CreateScheduleDeckWithWELOPEN_CombineShutCompletionsAndAddNewCompletionsDoNotShutWell) {
  Opm::Parser parser;
  std::string input =
          "START             -- 0 \n"
                  "1 NOV 1979 / \n"
                  "SCHEDULE\n"
                  "DATES             -- 1\n"
                  " 1 DES 1979/ \n"
                  "/\n"
                  "WELSPECS\n"
                  "    'OP_1'       'OP'   9   9 1*     'OIL' 1*      1*  1*   1*  1*   1*  1*  / \n"
                  "/\n"
                  "COMPDAT\n"
                  " 'OP_1'  9  9   1   1 'OPEN' 1*   32.948   0.311  3047.839 1*  1*  'X'  22.100 / \n"
                  " 'OP_1'  9  9   2   2 'OPEN' 1*   46.825   0.311  4332.346 1*  1*  'X'  22.123 / \n"
                  " 'OP_1'  9  9   3  9 'OPEN' 1*   32.948   0.311  3047.839 1*  1*  'X'  22.100 / \n"
                  "/\n"
                  "DATES             -- 2\n"
                  " 10  JUL 2008 / \n"
                  "/\n"
                  "WELOPEN\n"
                  " 'OP_1' OPEN / \n"
                  "/\n"
                  "DATES             -- 3\n"
                  " 10  OKT 2008 / \n"
                  "/\n"
                  "WELOPEN\n"
                  " 'OP_1' SHUT 0 0 0 0 0 / \n "
                  "/\n"
                  "COMPDAT\n"
                  " 'OP_1'  9  9   1   1 'OPEN' 1*   32.948   0.311  3047.839 1*  1*  'X'  22.100 / \n"
                  "/\n"
                  "DATES             -- 4\n"
                  " 10  NOV 2008 / \n"
                  "/\n"
                  "WELOPEN\n"
                  " 'OP_1' SHUT 0 0 0 0 0 / \n "
                  "/\n"
                  "DATES             -- 5\n"
                  " 11  NOV 2008 / \n"
                  "/\n"
                  "COMPDAT\n"
                  " 'OP_1'  9  9   1   1 'OPEN' 1*   32.948   0.311  3047.839 1*  1*  'X'  22.100 / \n"
                  "/\n"
                  "DATES             -- 6\n"
                  " 12  NOV 2008 / \n"
                  "/\n";

  EclipseGrid grid(10,10,10);
  auto deck = parser.parseString(input);
  TableManager table ( deck );
  Eclipse3DProperties eclipseProperties ( deck , table, grid);
  Runspec runspec (deck);
  Schedule schedule(deck, grid , eclipseProperties, runspec);
<<<<<<< HEAD
  {
      auto* well = schedule.getWell("OP_1");
      // timestep 3. Close all completions with WELOPEN and immediately open new completions with COMPDAT.
      BOOST_CHECK_EQUAL(WellCommon::StatusEnum::OPEN, well->getStatus(3));
      BOOST_CHECK( !schedule.hasWellEvent( "OP_1", ScheduleEvents::WELL_STATUS_CHANGE , 3 ));
      // timestep 4. Close all completions with WELOPEN. The well will be shut since no completions
      // are open.
      BOOST_CHECK_EQUAL(WellCommon::StatusEnum::SHUT, well->getStatus(4));
      BOOST_CHECK( schedule.hasWellEvent( "OP_1", ScheduleEvents::WELL_STATUS_CHANGE , 4 ));
      // timestep 5. Open new completions. But keep the well shut,
      BOOST_CHECK_EQUAL(WellCommon::StatusEnum::SHUT, well->getStatus(5));
  }
  {
      const auto& well_3 = schedule.getWell2("OP_1", 3);
      const auto& well_4 = schedule.getWell2("OP_1", 4);
      const auto& well_5 = schedule.getWell2("OP_1", 5);
      // timestep 3. Close all completions with WELOPEN and immediately open new completions with COMPDAT.
      BOOST_CHECK_EQUAL(WellCommon::StatusEnum::OPEN, well_3.getStatus());
      BOOST_CHECK( !schedule.hasWellEvent( "OP_1", ScheduleEvents::WELL_STATUS_CHANGE , 3 ));
      // timestep 4. Close all completions with WELOPEN. The well will be shut since no completions
      // are open.
      BOOST_CHECK_EQUAL(WellCommon::StatusEnum::SHUT, well_4.getStatus());
      BOOST_CHECK( schedule.hasWellEvent( "OP_1", ScheduleEvents::WELL_STATUS_CHANGE , 4 ));
      // timestep 5. Open new completions. But keep the well shut,
      BOOST_CHECK_EQUAL(WellCommon::StatusEnum::SHUT, well_5.getStatus());
  }
=======
  const auto& well_3 = schedule.getWell2("OP_1", 3);
  const auto& well_4 = schedule.getWell2("OP_1", 4);
  const auto& well_5 = schedule.getWell2("OP_1", 5);
  // timestep 3. Close all completions with WELOPEN and immediately open new completions with COMPDAT.
  BOOST_CHECK_EQUAL(WellCommon::StatusEnum::OPEN, well_3.getStatus());
  BOOST_CHECK( !schedule.hasWellEvent( "OP_1", ScheduleEvents::WELL_STATUS_CHANGE , 3 ));
  // timestep 4. Close all completions with WELOPEN. The well will be shut since no completions
  // are open.
  BOOST_CHECK_EQUAL(WellCommon::StatusEnum::SHUT, well_4.getStatus());
  BOOST_CHECK( schedule.hasWellEvent( "OP_1", ScheduleEvents::WELL_STATUS_CHANGE , 4 ));
  // timestep 5. Open new completions. But keep the well shut,
  BOOST_CHECK_EQUAL(WellCommon::StatusEnum::SHUT, well_5.getStatus());
>>>>>>> 4fb428e8
}

BOOST_AUTO_TEST_CASE(CreateScheduleDeckWithWRFT) {
    Opm::Parser parser;
    std::string input =
            "START             -- 0 \n"
                    "1 NOV 1979 / \n"
                    "SCHEDULE\n"
                    "DATES             -- 1\n"
                    " 1 DES 1979/ \n"
                    "/\n"
                    "WELSPECS\n"
                    "    'OP_1'       'OP'   9   9 1*     'OIL' 1*      1*  1*   1*  1*   1*  1*  / \n"
                    "    'OP_2'       'OP'   4   4 1*     'OIL' 1*      1*  1*   1*  1*   1*  1*  / \n"
                    "/\n"
                    "COMPDAT\n"
                    " 'OP_1'  9  9   1   1 'OPEN' 1*   32.948   0.311  3047.839 1*  1*  'X'  22.100 / \n"
                    " 'OP_1'  9  9   2   2 'OPEN' 1*   46.825   0.311  4332.346 1*  1*  'X'  22.123 / \n"
                    " 'OP_1'  9  9   3  9 'OPEN' 1*   32.948   0.311  3047.839 1*  1*  'X'  22.100 / \n"
                    " 'OP_2'  4  4   4  9 'OPEN' 1*   32.948   0.311  3047.839 1*  1*  'X'  22.100 / \n"
                    "/\n"
                    "DATES             -- 2\n"
                    " 10  OKT 2008 / \n"
                    "/\n"
                    "WRFT \n"
                    "/ \n"
                    "WELOPEN\n"
                    " 'OP_1' OPEN / \n"
                    "/\n"
                    "DATES             -- 3\n"
                    " 10  NOV 2008 / \n"
                    "/\n"
                    "WELOPEN\n"
                    " 'OP_2' OPEN / \n"
                    "/\n"
                    "DATES             -- 4\n"
                    " 30  NOV 2008 / \n"
                    "/\n";


    EclipseGrid grid(10,10,10);
    auto deck = parser.parseString(input);
    TableManager table ( deck );
    Eclipse3DProperties eclipseProperties ( deck , table, grid);
    Runspec runspec (deck);
    Schedule schedule(deck, grid , eclipseProperties, runspec);
    const auto& rft_config = schedule.rftConfig();

    BOOST_CHECK_EQUAL(2 , rft_config.firstRFTOutput());
    BOOST_CHECK_EQUAL(true, rft_config.rft("OP_1", 2));
    BOOST_CHECK_EQUAL(true, rft_config.rft("OP_2", 3));
}


BOOST_AUTO_TEST_CASE(CreateScheduleDeckWithWRFTPLT) {
    Opm::Parser parser;
    std::string input =
            "START             -- 0 \n"
                    "1 NOV 1979 / \n"
                    "SCHEDULE\n"
                    "DATES             -- 1\n"
                    " 1 DES 1979/ \n"
                    "/\n"
                    "WELSPECS\n"
                    "    'OP_1'       'OP'   9   9 1*     'OIL' 1*      1*  1*   1*  1*   1*  1*  / \n"
                    "/\n"
                    "COMPDAT\n"
                    " 'OP_1'  9  9   1   1 'OPEN' 1*   32.948   0.311  3047.839 1*  1*  'X'  22.100 / \n"
                    " 'OP_1'  9  9   2   2 'OPEN' 1*   46.825   0.311  4332.346 1*  1*  'X'  22.123 / \n"
                    " 'OP_1'  9  9   3  9 'OPEN' 1*   32.948   0.311  3047.839 1*  1*  'X'  22.100 / \n"
                    "/\n"
                    "WELOPEN\n"
                    " 'OP_1' SHUT / \n"
                    "/\n"
                    "DATES             -- 2\n"
                    " 10  OKT 2006 / \n"
                    "/\n"
                    "WELOPEN\n"
                    " 'OP_1' SHUT / \n"
                    "/\n"
                    "WRFTPLT \n"
                    " 'OP_1' FOPN / \n"
                    "/ \n"
                    "DATES             -- 3\n"
                    " 10  OKT 2007 / \n"
                    "/\n"
                    "WELOPEN\n"
                    " 'OP_1' OPEN 0 0 0 0 0 / \n"
                    "/\n"
                    "DATES             -- 4\n"
                    " 10  OKT 2008 / \n"
                    "/\n"
                    "WELOPEN\n"
                    " 'OP_1' OPEN / \n"
                    "/\n"
                    "DATES             -- 5\n"
                    " 10  NOV 2008 / \n"
                    "/\n";
    EclipseGrid grid(10,10,10);
    auto deck = parser.parseString(input);
    TableManager table ( deck );
    Eclipse3DProperties eclipseProperties ( deck , table, grid);
    Runspec runspec (deck);
    Schedule schedule(deck, grid , eclipseProperties, runspec);
<<<<<<< HEAD
    {
        auto* well = schedule.getWell("OP_1");
        BOOST_CHECK_EQUAL(WellCommon::StatusEnum::OPEN, well->getStatus(4));
    }
    {
        const auto& well = schedule.getWell2("OP_1", 4);
        BOOST_CHECK_EQUAL(WellCommon::StatusEnum::OPEN, well.getStatus());
    }
=======
    const auto& well = schedule.getWell2("OP_1", 4);
    BOOST_CHECK_EQUAL(WellCommon::StatusEnum::OPEN, well.getStatus());
>>>>>>> 4fb428e8

    const auto& rft_config = schedule.rftConfig();
    BOOST_CHECK_EQUAL(rft_config.rft("OP_1", 3),false);
    BOOST_CHECK_EQUAL(rft_config.rft("OP_1", 4),true);
    BOOST_CHECK_EQUAL(rft_config.rft("OP_1", 5),false);
}

BOOST_AUTO_TEST_CASE(createDeckWithWeltArg) {
    Opm::Parser parser;
    std::string input =
            "START             -- 0 \n"
            "19 JUN 2007 / \n"
            "SCHEDULE\n"
            "DATES             -- 1\n"
            " 10  OKT 2008 / \n"
            "/\n"
            "WELSPECS\n"
            "    'OP_1'       'OP'   9   9 1*     'OIL' 1*      1*  1*   1*  1*   1*  1*  / \n"
            "/\n"
            "COMPDAT\n"
            " 'OP_1'  9  9   1   1 'OPEN' 1*   32.948   0.311  3047.839 1*  1*  'X'  22.100 / \n"
            " 'OP_1'  9  9   2   2 'OPEN' 1*   46.825   0.311  4332.346 1*  1*  'X'  22.123 / \n"
            " 'OP_1'  9  9   3  9 'OPEN' 1*   32.948   0.311  3047.839 1*  1*  'X'  22.100 / \n"
            "/\n"
            "DATES             -- 2\n"
            " 20  JAN 2010 / \n"
            "/\n"
            "WELTARG\n"
            " OP_1     ORAT        1300 /\n"
            " OP_1     WRAT        1400 /\n"
            " OP_1     GRAT        1500.52 /\n"
            " OP_1     LRAT        1600.58 /\n"
            " OP_1     RESV        1801.05 /\n"
            " OP_1     BHP         1900 /\n"
            " OP_1     THP         2000 /\n"
            " OP_1     VFP         2100.09 /\n"
            " OP_1     GUID        2300.14 /\n"
            "/\n";

    auto deck = parser.parseString(input);
    EclipseGrid grid(10,10,10);
    TableManager table ( deck );
    Eclipse3DProperties eclipseProperties ( deck , table, grid);
    Runspec runspec (deck);
    Schedule schedule(deck,  grid , eclipseProperties, runspec);
    Opm::UnitSystem unitSystem = deck.getActiveUnitSystem();
    double siFactorL = unitSystem.parse("LiquidSurfaceVolume/Time").getSIScaling();
    double siFactorG = unitSystem.parse("GasSurfaceVolume/Time").getSIScaling();
    double siFactorP = unitSystem.parse("Pressure").getSIScaling();

<<<<<<< HEAD
    {
        auto* well = schedule.getWell("OP_1");
        size_t currentStep = 1;
        WellProductionProperties wpp = well->getProductionProperties(currentStep);
        BOOST_CHECK_EQUAL(wpp.WaterRate,0);

        currentStep = 2;
        wpp = well->getProductionProperties(currentStep);
        BOOST_CHECK_EQUAL(wpp.OilRate, 1300 * siFactorL);
        BOOST_CHECK_EQUAL(wpp.WaterRate, 1400 * siFactorL);
        BOOST_CHECK_EQUAL(wpp.GasRate, 1500.52 * siFactorG);
        BOOST_CHECK_EQUAL(wpp.LiquidRate, 1600.58 * siFactorL);
        BOOST_CHECK_EQUAL(wpp.ResVRate, 1801.05 * siFactorL);
        BOOST_CHECK_EQUAL(wpp.BHPLimit, 1900 * siFactorP);
        BOOST_CHECK_EQUAL(wpp.THPLimit, 2000 * siFactorP);
        BOOST_CHECK_EQUAL(wpp.VFPTableNumber, 2100);
        BOOST_CHECK_EQUAL(well->getGuideRate(2), 2300.14);
    }
    {
        const auto& well_1 = schedule.getWell2("OP_1", 1);
        const auto wpp_1 = well_1.getProductionProperties();
        BOOST_CHECK_EQUAL(wpp_1.WaterRate, 0);

        const auto& well_2 = schedule.getWell2("OP_1", 2);
        const auto wpp_2 = well_2.getProductionProperties();
        BOOST_CHECK_EQUAL(wpp_2.OilRate, 1300 * siFactorL);
        BOOST_CHECK_EQUAL(wpp_2.WaterRate, 1400 * siFactorL);
        BOOST_CHECK_EQUAL(wpp_2.GasRate, 1500.52 * siFactorG);
        BOOST_CHECK_EQUAL(wpp_2.LiquidRate, 1600.58 * siFactorL);
        BOOST_CHECK_EQUAL(wpp_2.ResVRate, 1801.05 * siFactorL);
        BOOST_CHECK_EQUAL(wpp_2.BHPLimit, 1900 * siFactorP);
        BOOST_CHECK_EQUAL(wpp_2.THPLimit, 2000 * siFactorP);
        BOOST_CHECK_EQUAL(wpp_2.VFPTableNumber, 2100);
        BOOST_CHECK_EQUAL(well_2.getGuideRate(), 2300.14);
    }
=======
    const auto& well_1 = schedule.getWell2("OP_1", 1);
    const auto wpp_1 = well_1.getProductionProperties();
    BOOST_CHECK_EQUAL(wpp_1.WaterRate, 0);

    const auto& well_2 = schedule.getWell2("OP_1", 2);
    const auto wpp_2 = well_2.getProductionProperties();
    BOOST_CHECK_EQUAL(wpp_2.OilRate, 1300 * siFactorL);
    BOOST_CHECK_EQUAL(wpp_2.WaterRate, 1400 * siFactorL);
    BOOST_CHECK_EQUAL(wpp_2.GasRate, 1500.52 * siFactorG);
    BOOST_CHECK_EQUAL(wpp_2.LiquidRate, 1600.58 * siFactorL);
    BOOST_CHECK_EQUAL(wpp_2.ResVRate, 1801.05 * siFactorL);
    BOOST_CHECK_EQUAL(wpp_2.BHPLimit, 1900 * siFactorP);
    BOOST_CHECK_EQUAL(wpp_2.THPLimit, 2000 * siFactorP);
    BOOST_CHECK_EQUAL(wpp_2.VFPTableNumber, 2100);
    BOOST_CHECK_EQUAL(well_2.getGuideRate(), 2300.14);
>>>>>>> 4fb428e8
}

BOOST_AUTO_TEST_CASE(createDeckWithWeltArgException) {
    Opm::Parser parser;
    std::string input =
            "SCHEDULE\n"
            "WELTARG\n"
            " OP_1     GRAT        1500.52 /\n"
            " OP_1     LRAT        /\n"
            " OP_1     RESV        1801.05 /\n"
            "/\n";

    auto deck = parser.parseString(input);
    EclipseGrid grid(10,10,10);
    TableManager table ( deck );
    Eclipse3DProperties eclipseProperties ( deck , table, grid);
    Runspec runspec (deck);

    BOOST_CHECK_THROW(Schedule(deck, grid , eclipseProperties, runspec),
                      std::invalid_argument);
}

BOOST_AUTO_TEST_CASE(createDeckWithWeltArgException2) {
    Opm::Parser parser;
    std::string input =
            "SCHEDULE\n"
            "WELTARG\n"
            " OP_1     LRAT        /\n"
            " OP_1     RESV        1801.05 /\n"
            "/\n";

    auto deck = parser.parseString(input);
    EclipseGrid grid(10,10,10);
    TableManager table ( deck );
    Eclipse3DProperties eclipseProperties ( deck , table, grid);
    Runspec runspec (deck);
    BOOST_CHECK_THROW(Schedule(deck, grid , eclipseProperties, runspec), std::out_of_range);
}

BOOST_AUTO_TEST_CASE(createDeckWithWPIMULT) {
    Opm::Parser parser;
    std::string input =
            "START             -- 0 \n"
                    "19 JUN 2007 / \n"
                    "SCHEDULE\n"
                    "DATES             -- 1\n"
                    " 10  OKT 2008 / \n"
                    "/\n"
                    "WELSPECS\n"
                    "    'OP_1'       'OP'   9   9 1*     'OIL' 1*      1*  1*   1*  1*   1*  1*  / \n"
                    "/\n"
                    "COMPDAT\n"
                    " 'OP_1'  9  9   1   1 'OPEN' 1*   32.948   0.311  3047.839 1*  1*  'X'  22.100 / \n"
                    " 'OP_1'  9  9   2   2 'OPEN' 1*   46.825   0.311  4332.346 1*  1*  'X'  22.123 / \n"
                    " 'OP_1'  9  9   3  9 'OPEN' 1*   32.948   0.311  3047.839 1*  1*  'X'  22.100 / \n"
                    "/\n"
                    "DATES             -- 2\n"
                    " 20  JAN 2010 / \n"
                    "/\n"
                    "WPIMULT\n"
                    "OP_1  1.30 /\n"
                    "/\n"
                    "DATES             -- 3\n"
                    " 20  JAN 2011 / \n"
                    "/\n"
                    "WPIMULT\n"
                    "OP_1  1.30 /\n"
                    "/\n"
                    "DATES             -- 4\n"
                    " 20  JAN 2012 / \n"
                    "/\n"
                    "COMPDAT\n"
                    " 'OP_1'  9  9   1   1 'OPEN' 1*   32.948   0.311  3047.839 1*  1*  'X'  22.100 / \n"
                    " 'OP_1'  9  9   2   2 'OPEN' 1*   46.825   0.311  4332.346 1*  1*  'X'  22.123 / \n"
                    " 'OP_1'  9  9   3  9 'OPEN' 1*   32.948   0.311  3047.839 1*  1*  'X'  22.100 / \n"
                    "/\n";

    auto deck = parser.parseString(input);
    EclipseGrid grid(10,10,10);
    TableManager table ( deck );
    Eclipse3DProperties eclipseProperties ( deck , table, grid);
    Runspec runspec (deck);
    Schedule schedule(deck, grid , eclipseProperties, runspec);
<<<<<<< HEAD
    {
        auto* well = schedule.getWell("OP_1");

        const auto& cs2 = well->getConnections( 2 );
        for(size_t i = 0; i < cs2.size(); i++) {
            BOOST_CHECK_EQUAL(cs2.get( i ).wellPi(), 1.3);
        }

        const auto& cs3 = well->getConnections( 3 );
        for(size_t i = 0; i < cs3.size(); i++ ) {
            BOOST_CHECK_EQUAL(cs3.get( i ).wellPi(), (1.3*1.3));
        }

        const auto& cs4 = well->getConnections( 4 );
        for(size_t i = 0; i < cs4.size(); i++ ) {
            BOOST_CHECK_EQUAL(cs4.get( i ).wellPi(), 1.0);
        }
    }
    {
        const auto& cs2 = schedule.getWell2("OP_1", 2).getConnections();
        const auto& cs3 = schedule.getWell2("OP_1", 3).getConnections();
        const auto& cs4 = schedule.getWell2("OP_1", 4).getConnections();
        for(size_t i = 0; i < cs2.size(); i++)
            BOOST_CHECK_EQUAL(cs2.get( i ).wellPi(), 1.3);

        for(size_t i = 0; i < cs3.size(); i++ )
            BOOST_CHECK_EQUAL(cs3.get( i ).wellPi(), (1.3*1.3));
=======

    const auto& cs2 = schedule.getWell2("OP_1", 2).getConnections();
    const auto& cs3 = schedule.getWell2("OP_1", 3).getConnections();
    const auto& cs4 = schedule.getWell2("OP_1", 4).getConnections();
    for(size_t i = 0; i < cs2.size(); i++)
        BOOST_CHECK_EQUAL(cs2.get( i ).wellPi(), 1.3);

    for(size_t i = 0; i < cs3.size(); i++ )
        BOOST_CHECK_EQUAL(cs3.get( i ).wellPi(), (1.3*1.3));

    for(size_t i = 0; i < cs4.size(); i++ )
        BOOST_CHECK_EQUAL(cs4.get( i ).wellPi(), 1.0);
>>>>>>> 4fb428e8

        for(size_t i = 0; i < cs4.size(); i++ )
            BOOST_CHECK_EQUAL(cs4.get( i ).wellPi(), 1.0);
    }
    BOOST_CHECK_THROW(schedule.simTime(10000), std::invalid_argument);
    auto sim_time1 = schedule.simTime(1);
    int day, month,year;
    util_set_date_values_utc(sim_time1, &day, &month, &year);
    BOOST_CHECK_EQUAL(day, 10);
    BOOST_CHECK_EQUAL(month, 10);
    BOOST_CHECK_EQUAL(year, 2008);

    sim_time1 = schedule.simTime(3);
    util_set_date_values_utc(sim_time1, &day, &month, &year);
    BOOST_CHECK_EQUAL(day, 20);
    BOOST_CHECK_EQUAL(month, 1);
    BOOST_CHECK_EQUAL(year, 2011);
}

BOOST_AUTO_TEST_CASE(createDeckModifyMultipleGCONPROD) {
        Opm::Parser parser;
        const std::string input = R"(
        START  -- 0
         10 'JAN' 2000 /
        RUNSPEC
        DIMENS
          10 10 10 /
        GRID
        DX
        1000*0.25 /
        DY
        1000*0.25 /
        DZ
        1000*0.25 /
        TOPS
        100*0.25 /
        SCHEDULE
        DATES             -- 1
         10  OKT 2008 /
        /
        WELSPECS
            'PROD1' 'G1'  1 1 10 'OIL' /
            'PROD2' 'G2'  2 2 10 'OIL' /
            'PROD3' 'H1'  3 3 10 'OIL' /
        /
        GCONPROD
        'G1' 'ORAT' 1000 /
        /
        DATES             -- 2
         10  NOV 2008 /
        /
        GCONPROD
        'G*' 'ORAT' 2000 /
        /
        )";

        auto deck = parser.parseString(input);
        EclipseGrid grid( deck );
        TableManager table ( deck );
        Eclipse3DProperties eclipseProperties ( deck , table, grid);
        Runspec runspec (deck);
        Opm::Schedule schedule(deck,  grid, eclipseProperties, runspec);

        Opm::UnitSystem unitSystem = deck.getActiveUnitSystem();
        double siFactorL = unitSystem.parse("LiquidSurfaceVolume/Time").getSIScaling();

        auto g_g1 = schedule.getGroup("G1");
        BOOST_CHECK_EQUAL(g_g1.getOilTargetRate(1), 1000 * siFactorL);
        BOOST_CHECK_EQUAL(g_g1.getOilTargetRate(2), 2000 * siFactorL);

        auto g_g2 = schedule.getGroup("G2");
        BOOST_CHECK_EQUAL(g_g2.getOilTargetRate(1), -999e100); // Invalid group rate - default
        BOOST_CHECK_EQUAL(g_g2.getOilTargetRate(2), 2000 * siFactorL);

        auto g_h1 = schedule.getGroup("H1");
        BOOST_CHECK_EQUAL(g_h1.getOilTargetRate(0), -999e100);
        BOOST_CHECK_EQUAL(g_h1.getOilTargetRate(1), -999e100);
        BOOST_CHECK_EQUAL(g_h1.getOilTargetRate(2), -999e100);
}

BOOST_AUTO_TEST_CASE(createDeckWithDRSDT) {
    Opm::Parser parser;
    std::string input =
            "START             -- 0 \n"
            "19 JUN 2007 / \n"
            "SCHEDULE\n"
            "DATES             -- 1\n"
            " 10  OKT 2008 / \n"
            "/\n"
            "DRSDT\n"
            "0.0003\n"
            "/\n";

    auto deck = parser.parseString(input);
    EclipseGrid grid(10,10,10);
    TableManager table ( deck );
    Eclipse3DProperties eclipseProperties ( deck , table, grid);
    Runspec runspec (deck);
    Schedule schedule(deck, grid , eclipseProperties, runspec);
    size_t currentStep = 1;
    BOOST_CHECK_EQUAL(schedule.hasOilVaporizationProperties(), true);
    const auto& ovap = schedule.getOilVaporizationProperties(currentStep);

    BOOST_CHECK_EQUAL(true,   ovap.getOption(0));
    BOOST_CHECK_EQUAL(ovap.getType(), Opm::OilVaporizationEnum::DRDT);
    BOOST_CHECK_EQUAL(true,   ovap.drsdtActive());
    BOOST_CHECK_EQUAL(false,   ovap.drvdtActive());
}

BOOST_AUTO_TEST_CASE(createDeckWithDRSDTR) {
    Opm::Parser parser;
    std::string input =
            "START             -- 0 \n"
            "19 JUN 2007 / \n"
            "TABDIMS\n"
            " 1* 3 \n "
            "/\n"
            "SCHEDULE\n"
            "DATES             -- 1\n"
            " 10  OKT 2008 / \n"
            "/\n"
            "DRSDTR\n"
            "0 /\n"
            "1 /\n"
            "2 /\n";

    auto deck = parser.parseString(input);
    EclipseGrid grid(10,10,10);
    TableManager table ( deck );
    Eclipse3DProperties eclipseProperties ( deck , table, grid);
    Runspec runspec (deck);
    Schedule schedule(deck, grid , eclipseProperties, runspec);
    size_t currentStep = 1;
    BOOST_CHECK_EQUAL(schedule.hasOilVaporizationProperties(), true);
    const auto& ovap = schedule.getOilVaporizationProperties(currentStep);
    auto unitSystem =  UnitSystem::newMETRIC();
    for (int i = 0; i < 3; ++i) {
        double value = unitSystem.to_si( UnitSystem::measure::gas_surface_rate, i );
        BOOST_CHECK_EQUAL(value, ovap.getMaxDRSDT(i));
        BOOST_CHECK_EQUAL(true,   ovap.getOption(i));
    }

    BOOST_CHECK_EQUAL(ovap.getType(), Opm::OilVaporizationEnum::DRDT);
    BOOST_CHECK_EQUAL(true,   ovap.drsdtActive());
    BOOST_CHECK_EQUAL(false,   ovap.drvdtActive());
}


BOOST_AUTO_TEST_CASE(createDeckWithDRSDTthenDRVDT) {
    Opm::Parser parser;
    std::string input =
            "START             -- 0 \n"
            "19 JUN 2007 / \n"
            "SCHEDULE\n"
            "DATES             -- 1\n"
            " 10  OKT 2008 / \n"
            "/\n"
            "DRSDT\n"
            "0.0003\n"
            "/\n"
            "DATES             -- 2\n"
            " 10  OKT 2009 / \n"
            "/\n"
            "DRVDT\n"
            "0.100\n"
            "/\n"
            "DATES             -- 3\n"
            " 10  OKT 20010 / \n"
            "/\n"
            "VAPPARS\n"
            "2 0.100\n"
            "/\n";

    auto deck = parser.parseString(input);
    EclipseGrid grid(10,10,10);
    TableManager table ( deck );
    Eclipse3DProperties eclipseProperties ( deck , table, grid);
    Runspec runspec (deck);
    Schedule schedule(deck, grid , eclipseProperties, runspec);
    BOOST_CHECK_EQUAL(schedule.hasOilVaporizationProperties(), true);

    const OilVaporizationProperties& ovap1 = schedule.getOilVaporizationProperties(1);
    BOOST_CHECK_EQUAL(ovap1.getType(), Opm::OilVaporizationEnum::DRDT);
    BOOST_CHECK_EQUAL(true,   ovap1.drsdtActive());
    BOOST_CHECK_EQUAL(false,   ovap1.drvdtActive());

    const OilVaporizationProperties& ovap2 = schedule.getOilVaporizationProperties(2);
    //double value =  ovap2.getMaxDRVDT(0);
    //BOOST_CHECK_EQUAL(1.1574074074074074e-06, value);
    BOOST_CHECK_EQUAL(ovap2.getType(), Opm::OilVaporizationEnum::DRDT);
    BOOST_CHECK_EQUAL(true,   ovap2.drvdtActive());
    BOOST_CHECK_EQUAL(true,   ovap2.drsdtActive());

    const OilVaporizationProperties& ovap3 = schedule.getOilVaporizationProperties(3);
    BOOST_CHECK_EQUAL(ovap3.getType(), Opm::OilVaporizationEnum::VAPPARS);
    BOOST_CHECK_EQUAL(false,   ovap3.drvdtActive());
    BOOST_CHECK_EQUAL(false,   ovap3.drsdtActive());


}

BOOST_AUTO_TEST_CASE(createDeckWithVAPPARS) {
    Opm::Parser parser;
    std::string input =
            "START             -- 0 \n"
            "19 JUN 2007 / \n"
            "SCHEDULE\n"
            "DATES             -- 1\n"
            " 10  OKT 2008 / \n"
            "/\n"
            "VAPPARS\n"
            "2 0.100\n"
            "/\n";

    auto deck = parser.parseString(input);
    EclipseGrid grid(10,10,10);
    TableManager table ( deck );
    Eclipse3DProperties eclipseProperties ( deck , table, grid);
    Runspec runspec (deck);
    Schedule schedule(deck, grid , eclipseProperties, runspec);
    size_t currentStep = 1;
    BOOST_CHECK_EQUAL(schedule.hasOilVaporizationProperties(), true);
    const OilVaporizationProperties& ovap = schedule.getOilVaporizationProperties(currentStep);
    BOOST_CHECK_EQUAL(ovap.getType(), Opm::OilVaporizationEnum::VAPPARS);
    double vap1 =  ovap.getVap1(0);
    BOOST_CHECK_EQUAL(2, vap1);
    double vap2 =  ovap.getVap2(0);
    BOOST_CHECK_EQUAL(0.100, vap2);
    BOOST_CHECK_EQUAL(false,   ovap.drsdtActive());
    BOOST_CHECK_EQUAL(false,   ovap.drvdtActive());

}


BOOST_AUTO_TEST_CASE(createDeckWithOutOilVaporizationProperties) {
    Opm::Parser parser;
    std::string input =
            "START             -- 0 \n"
            "19 JUN 2007 / \n"
            "SCHEDULE\n"
            "DATES             -- 1\n"
            " 10  OKT 2008 / \n"
            "/\n";


    auto deck = parser.parseString(input);
    EclipseGrid grid(10,10,10);
    TableManager table ( deck );
    Eclipse3DProperties eclipseProperties ( deck , table, grid);
    Runspec runspec (deck);
    Schedule schedule(deck, grid , eclipseProperties, runspec);

    BOOST_CHECK_EQUAL(schedule.hasOilVaporizationProperties(), false);


}

BOOST_AUTO_TEST_CASE(changeBhpLimitInHistoryModeWithWeltarg) {
    Opm::Parser parser;
    std::string input =
            "START             -- 0 \n"
            "19 JUN 2007 / \n"
            "SCHEDULE\n"
            "DATES             -- 1\n"
            " 10  OKT 2008 / \n"
            "/\n"
            "WELSPECS\n"
            "    'P'       'OP'   9   9 1*     'OIL' 1*      1*  1*   1*  1*   1*  1*  / \n"
            "    'I'       'OP'   1   1 1*     'WATER' 1*      1*  1*   1*  1*   1*  1*  / \n"
            "/\n"
            "COMPDAT\n"
            " 'P'  9  9   1   1 'OPEN' 1*   32.948   0.311  3047.839 1*  1*  'X'  22.100 / \n"
            " 'P'  9  9   2   2 'OPEN' 1*   46.825   0.311  4332.346 1*  1*  'X'  22.123 / \n"
            " 'I'  1  1   1   1 'OPEN' 1*   32.948   0.311  3047.839 1*  1*  'X'  22.100 / \n"
            "/\n"
            "WCONHIST\n"
            " 'P' 'OPEN' 'RESV' 6*  500 / \n"
            "/\n"
            "WCONINJH\n"
            " 'I' 'WATER' 1* 100 250 / \n"
            "/\n"
            "WELTARG\n"
            "   'P' 'BHP' 50 / \n"
            "   'I' 'BHP' 600 / \n"
            "/\n"
            "DATES             -- 2\n"
            " 15  OKT 2008 / \n"
            "/\n"
            "WCONHIST\n"
            "   'P' 'OPEN' 'RESV' 6*  500/\n/\n"
            "WCONINJH\n"
            " 'I' 'WATER' 1* 100 250 / \n"
            "/\n"
            "DATES             -- 3\n"
            " 18  OKT 2008 / \n"
            "/\n"
            "WCONHIST\n"
            "   'I' 'OPEN' 'RESV' 6*  /\n/\n"
            "DATES             -- 4\n"
            " 20  OKT 2008 / \n"
            "/\n"
            "WCONINJH\n"
            " 'I' 'WATER' 1* 100 250 / \n"
            "/\n"
            ;

    auto deck = parser.parseString(input);
    EclipseGrid grid(10,10,10);
    TableManager table ( deck );
    Eclipse3DProperties eclipseProperties ( deck , table, grid);
    Runspec runspec (deck);
    Schedule sched(deck, grid , eclipseProperties, runspec);

    // The BHP limit should not be effected by WCONHIST
    BOOST_CHECK_EQUAL(sched.getWell2("P", 1).getProductionProperties().BHPLimit, 50 * 1e5); // 1
    BOOST_CHECK_EQUAL(sched.getWell2("P", 2).getProductionProperties().BHPLimit, 50 * 1e5); // 2


    BOOST_CHECK_EQUAL(sched.getWell2("I", 1).getInjectionProperties().BHPLimit, 600 * 1e5); // 1
    BOOST_CHECK_EQUAL(sched.getWell2("I", 2).getInjectionProperties().BHPLimit, 600 * 1e5); // 2

    BOOST_CHECK_EQUAL(sched.getWell2("I", 2).getInjectionProperties().hasInjectionControl(Opm::WellInjector::BHP), true);

    // The well is producer for timestep 3 and the injection properties BHPLimit should be set to zero.
    BOOST_CHECK_EQUAL(sched.getWell2("I", 3).getInjectionProperties().BHPLimit, 0); // 3

    // We have injectionControl(BHP) at step2, do not understand how it has suddenly vanished when going to step3
    BOOST_CHECK_EQUAL(sched.getWell2("I", 3).getInjectionProperties().hasInjectionControl(Opm::WellInjector::BHP), false );
    BOOST_CHECK_EQUAL(sched.getWell2("I", 3).getProductionProperties().hasProductionControl(Opm::WellProducer::BHP), true );
    BOOST_CHECK_EQUAL(sched.getWell2("I", 4).getInjectionProperties().hasInjectionControl(Opm::WellInjector::BHP), true );
    BOOST_CHECK_EQUAL(sched.getWell2("I", 4).getInjectionProperties().BHPLimit, 6891.2 * 1e5); // 4
}

BOOST_AUTO_TEST_CASE(changeModeWithWHISTCTL) {
    Opm::Parser parser;
    std::string input =
            "START             -- 0 \n"
            "19 JUN 2007 / \n"
            "SCHEDULE\n"
            "DATES             -- 1\n"
            " 10  OKT 2008 / \n"
            "/\n"
            "WELSPECS\n"
            "    'P1'       'OP'   9   9 1*     'OIL' 1*      1*  1*   1*  1*   1*  1*  / \n"
            "    'P2'       'OP'   5   5 1*     'OIL' 1*      1*  1*   1*  1*   1*  1*  / \n"
            "    'I'       'OP'   1   1 1*     'WATER' 1*      1*  1*   1*  1*   1*  1*  / \n"
            "/\n"
            "COMPDAT\n"
            " 'P1'  9  9   1   1 'OPEN' 1*   32.948   0.311  3047.839 1*  1*  'X'  22.100 / \n"
            " 'P1'  9  9   2   2 'OPEN' 1*   46.825   0.311  4332.346 1*  1*  'X'  22.123 / \n"
            " 'P2'  5  5   1   1 'OPEN' 1*   32.948   0.311  3047.839 1*  1*  'X'  22.100 / \n"
            " 'P2'  5  5   2   2 'OPEN' 1*   46.825   0.311  4332.346 1*  1*  'X'  22.123 / \n"
            " 'I'  1  1   1   1 'OPEN' 1*   32.948   0.311  3047.839 1*  1*  'X'  22.100 / \n"
            "/\n"
            "WCONHIST\n"
            " 'P1' 'OPEN' 'ORAT' 5*/ \n"
            " 'P2' 'OPEN' 'ORAT' 5*/ \n"
            "/\n"
            "DATES             -- 2\n"
            " 15  OKT 2008 / \n"
            "/\n"
            "WHISTCTL\n"
            " RESV / \n"
            "WCONHIST\n"
            " 'P1' 'OPEN' 'ORAT' 5*/ \n"
            " 'P2' 'OPEN' 'ORAT' 5*/ \n"
            "/\n"
            "DATES             -- 3\n"
            " 18  OKT 2008 / \n"
            "/\n"
            "WCONHIST\n"
            " 'P1' 'OPEN' 'ORAT' 5*/ \n"
            " 'P2' 'OPEN' 'ORAT' 5*/ \n"
            "/\n"
            "DATES             -- 4\n"
            " 20  OKT 2008 / \n"
            "/\n"
            "WHISTCTL\n"
            " LRAT / \n"
            "WCONHIST\n"
            " 'P1' 'OPEN' 'ORAT' 5*/ \n"
            " 'P2' 'OPEN' 'ORAT' 5*/ \n"
            "/\n"
            "DATES             -- 5\n"
            " 25  OKT 2008 / \n"
            "/\n"
            "WHISTCTL\n"
            " NONE / \n"
            "WCONHIST\n"
            " 'P1' 'OPEN' 'ORAT' 5*/ \n"
            " 'P2' 'OPEN' 'ORAT' 5*/ \n"
            "/\n"
            ;

    auto deck = parser.parseString(input);
    EclipseGrid grid(10,10,10);
    TableManager table ( deck );
    Eclipse3DProperties eclipseProperties ( deck , table, grid);
    Runspec runspec (deck);
    Schedule schedule(deck, grid , eclipseProperties, runspec);
<<<<<<< HEAD
    {
        auto* well_p1 = schedule.getWell("P1");
        auto* well_p2 = schedule.getWell("P2");

        //Start
        BOOST_CHECK_EQUAL(well_p1->getProductionProperties(0).controlMode, Opm::WellProducer::CMODE_UNDEFINED);
        BOOST_CHECK_EQUAL(well_p2->getProductionProperties(0).controlMode, Opm::WellProducer::CMODE_UNDEFINED);

        //10  OKT 2008
        BOOST_CHECK_EQUAL(well_p1->getProductionProperties(1).controlMode, Opm::WellProducer::ORAT);
        BOOST_CHECK_EQUAL(well_p2->getProductionProperties(1).controlMode, Opm::WellProducer::ORAT);

        //15  OKT 2008
        BOOST_CHECK_EQUAL(well_p1->getProductionProperties(2).controlMode, Opm::WellProducer::RESV);
        BOOST_CHECK_EQUAL(well_p2->getProductionProperties(2).controlMode, Opm::WellProducer::RESV);
        // under history mode, a producing well should have only one rate target/limit or have no rate target/limit.
        // the rate target/limit from previous report step should not be kept.
        BOOST_CHECK( !well_p1->getProductionProperties(2).hasProductionControl(Opm::WellProducer::ORAT) );
        BOOST_CHECK( !well_p2->getProductionProperties(2).hasProductionControl(Opm::WellProducer::ORAT) );

        //18  OKT 2008
        BOOST_CHECK_EQUAL(well_p1->getProductionProperties(3).controlMode, Opm::WellProducer::RESV);
        BOOST_CHECK_EQUAL(well_p2->getProductionProperties(3).controlMode, Opm::WellProducer::RESV);
        BOOST_CHECK( !well_p1->getProductionProperties(3).hasProductionControl(Opm::WellProducer::ORAT) );
        BOOST_CHECK( !well_p2->getProductionProperties(3).hasProductionControl(Opm::WellProducer::ORAT) );

        // 20 OKT 2008
        BOOST_CHECK_EQUAL(well_p1->getProductionProperties(4).controlMode, Opm::WellProducer::LRAT);
        BOOST_CHECK_EQUAL(well_p2->getProductionProperties(4).controlMode, Opm::WellProducer::LRAT);
        BOOST_CHECK( !well_p1->getProductionProperties(4).hasProductionControl(Opm::WellProducer::ORAT) );
        BOOST_CHECK( !well_p2->getProductionProperties(4).hasProductionControl(Opm::WellProducer::ORAT) );
        BOOST_CHECK( !well_p1->getProductionProperties(4).hasProductionControl(Opm::WellProducer::RESV) );
        BOOST_CHECK( !well_p2->getProductionProperties(4).hasProductionControl(Opm::WellProducer::RESV) );

        // 25 OKT 2008
        BOOST_CHECK_EQUAL(well_p1->getProductionProperties(5).controlMode, Opm::WellProducer::ORAT);
        BOOST_CHECK_EQUAL(well_p2->getProductionProperties(5).controlMode, Opm::WellProducer::ORAT);
        BOOST_CHECK( !well_p1->getProductionProperties(5).hasProductionControl(Opm::WellProducer::RESV) );
        BOOST_CHECK( !well_p2->getProductionProperties(5).hasProductionControl(Opm::WellProducer::RESV) );
        BOOST_CHECK( !well_p1->getProductionProperties(5).hasProductionControl(Opm::WellProducer::LRAT) );
        BOOST_CHECK( !well_p2->getProductionProperties(5).hasProductionControl(Opm::WellProducer::LRAT) );
    }
=======
>>>>>>> 4fb428e8

    //Start
    BOOST_CHECK_THROW(schedule.getWell2("P1", 0), std::invalid_argument);
    BOOST_CHECK_THROW(schedule.getWell2("P2", 0), std::invalid_argument);
<<<<<<< HEAD

    //10  OKT 2008
    BOOST_CHECK_EQUAL(schedule.getWell2("P1", 1).getProductionProperties().controlMode, Opm::WellProducer::ORAT);
    BOOST_CHECK_EQUAL(schedule.getWell2("P2", 1).getProductionProperties().controlMode, Opm::WellProducer::ORAT);

    //15  OKT 2008
    BOOST_CHECK_EQUAL(schedule.getWell2("P1", 2).getProductionProperties().controlMode, Opm::WellProducer::RESV);
    BOOST_CHECK_EQUAL(schedule.getWell2("P2", 2).getProductionProperties().controlMode, Opm::WellProducer::RESV);
    // under history mode, a producing well should have only one rate target/limit or have no rate target/limit.
    // the rate target/limit from previous report step should not be kept.
    BOOST_CHECK( !schedule.getWell2("P1", 2).getProductionProperties().hasProductionControl(Opm::WellProducer::ORAT) );
    BOOST_CHECK( !schedule.getWell2("P2", 2).getProductionProperties().hasProductionControl(Opm::WellProducer::ORAT) );


    //18  OKT 2008
    BOOST_CHECK_EQUAL(schedule.getWell2("P1", 3).getProductionProperties().controlMode, Opm::WellProducer::RESV);
    BOOST_CHECK_EQUAL(schedule.getWell2("P2", 3).getProductionProperties().controlMode, Opm::WellProducer::RESV);
    BOOST_CHECK( !schedule.getWell2("P1", 3).getProductionProperties().hasProductionControl(Opm::WellProducer::ORAT) );
    BOOST_CHECK( !schedule.getWell2("P2", 3).getProductionProperties().hasProductionControl(Opm::WellProducer::ORAT) );

    // 20 OKT 2008
    BOOST_CHECK_EQUAL(schedule.getWell2("P1", 4).getProductionProperties().controlMode, Opm::WellProducer::LRAT);
    BOOST_CHECK_EQUAL(schedule.getWell2("P2", 4).getProductionProperties().controlMode, Opm::WellProducer::LRAT);
    BOOST_CHECK( !schedule.getWell2("P1", 4).getProductionProperties().hasProductionControl(Opm::WellProducer::ORAT) );
    BOOST_CHECK( !schedule.getWell2("P2", 4).getProductionProperties().hasProductionControl(Opm::WellProducer::ORAT) );
    BOOST_CHECK( !schedule.getWell2("P1", 4).getProductionProperties().hasProductionControl(Opm::WellProducer::RESV) );
    BOOST_CHECK( !schedule.getWell2("P2", 4).getProductionProperties().hasProductionControl(Opm::WellProducer::RESV) );

    // 25 OKT 2008
    BOOST_CHECK_EQUAL(schedule.getWell2("P1", 5).getProductionProperties().controlMode, Opm::WellProducer::ORAT);
    BOOST_CHECK_EQUAL(schedule.getWell2("P2", 5).getProductionProperties().controlMode, Opm::WellProducer::ORAT);
    BOOST_CHECK( !schedule.getWell2("P1", 5).getProductionProperties().hasProductionControl(Opm::WellProducer::RESV) );
    BOOST_CHECK( !schedule.getWell2("P2", 5).getProductionProperties().hasProductionControl(Opm::WellProducer::RESV) );
    BOOST_CHECK( !schedule.getWell2("P1", 5).getProductionProperties().hasProductionControl(Opm::WellProducer::LRAT) );
    BOOST_CHECK( !schedule.getWell2("P2", 5).getProductionProperties().hasProductionControl(Opm::WellProducer::LRAT) );
}

BOOST_AUTO_TEST_CASE(WHISTCTL_NEW_WELL) {
    Opm::Parser parser;
    std::string input =
            "START             -- 0 \n"
            "19 JUN 2007 / \n"
            "SCHEDULE\n"
            "WHISTCTL\n"
            " GRAT/ \n"
            "DATES             -- 1\n"
            " 10  OKT 2008 / \n"
            "/\n"
            "WELSPECS\n"
            "    'P1'       'OP'   9   9 1*     'OIL' 1*      1*  1*   1*  1*   1*  1*  / \n"
            "    'P2'       'OP'   5   5 1*     'OIL' 1*      1*  1*   1*  1*   1*  1*  / \n"
            "    'I'       'OP'   1   1 1*     'WATER' 1*      1*  1*   1*  1*   1*  1*  / \n"
            "/\n"
            "COMPDAT\n"
            " 'P1'  9  9   1   1 'OPEN' 1*   32.948   0.311  3047.839 1*  1*  'X'  22.100 / \n"
            " 'P1'  9  9   2   2 'OPEN' 1*   46.825   0.311  4332.346 1*  1*  'X'  22.123 / \n"
            " 'P2'  5  5   1   1 'OPEN' 1*   32.948   0.311  3047.839 1*  1*  'X'  22.100 / \n"
            " 'P2'  5  5   2   2 'OPEN' 1*   46.825   0.311  4332.346 1*  1*  'X'  22.123 / \n"
            " 'I'  1  1   1   1 'OPEN' 1*   32.948   0.311  3047.839 1*  1*  'X'  22.100 / \n"
            "/\n"
            "WCONHIST\n"
            " 'P1' 'OPEN' 'ORAT' 5*/ \n"
            " 'P2' 'OPEN' 'ORAT' 5*/ \n"
            "/\n"
            "DATES             -- 2\n"
            " 15  OKT 2008 / \n"
            "/\n"
            "WHISTCTL\n"
            " RESV / \n"
            "WCONHIST\n"
            " 'P1' 'OPEN' 'ORAT' 5*/ \n"
            " 'P2' 'OPEN' 'ORAT' 5*/ \n"
            "/\n"
            "DATES             -- 3\n"
            " 18  OKT 2008 / \n"
            "/\n"
            "WCONHIST\n"
            " 'P1' 'OPEN' 'ORAT' 5*/ \n"
            " 'P2' 'OPEN' 'ORAT' 5*/ \n"
            "/\n"
            "DATES             -- 4\n"
            " 20  OKT 2008 / \n"
            "/\n"
            "WHISTCTL\n"
            " LRAT / \n"
            "WCONHIST\n"
            " 'P1' 'OPEN' 'ORAT' 5*/ \n"
            " 'P2' 'OPEN' 'ORAT' 5*/ \n"
            "/\n"
            "DATES             -- 5\n"
            " 25  OKT 2008 / \n"
            "/\n"
            "WHISTCTL\n"
            " NONE / \n"
            "WCONHIST\n"
            " 'P1' 'OPEN' 'ORAT' 5*/ \n"
            " 'P2' 'OPEN' 'ORAT' 5*/ \n"
            "/\n"
            ;

    auto deck = parser.parseString(input);
    EclipseGrid grid(10,10,10);
    TableManager table ( deck );
    Eclipse3DProperties eclipseProperties ( deck , table, grid);
    Runspec runspec (deck);
    Schedule schedule(deck, grid , eclipseProperties, runspec);
    {
        auto* well_p1 = schedule.getWell("P1");
        auto* well_p2 = schedule.getWell("P2");

        //10  OKT 2008
        BOOST_CHECK_EQUAL(well_p1->getProductionProperties(1).controlMode, Opm::WellProducer::GRAT);
        BOOST_CHECK_EQUAL(well_p2->getProductionProperties(1).controlMode, Opm::WellProducer::GRAT);

        //15  OKT 2008
        BOOST_CHECK_EQUAL(well_p1->getProductionProperties(2).controlMode, Opm::WellProducer::RESV);
        BOOST_CHECK_EQUAL(well_p2->getProductionProperties(2).controlMode, Opm::WellProducer::RESV);
        // under history mode, a producing well should have only one rate target/limit or have no rate target/limit.
        // the rate target/limit from previous report step should not be kept.
        BOOST_CHECK( !well_p1->getProductionProperties(2).hasProductionControl(Opm::WellProducer::ORAT) );
        BOOST_CHECK( !well_p2->getProductionProperties(2).hasProductionControl(Opm::WellProducer::ORAT) );

        //18  OKT 2008
        BOOST_CHECK_EQUAL(well_p1->getProductionProperties(3).controlMode, Opm::WellProducer::RESV);
        BOOST_CHECK_EQUAL(well_p2->getProductionProperties(3).controlMode, Opm::WellProducer::RESV);
        BOOST_CHECK( !well_p1->getProductionProperties(3).hasProductionControl(Opm::WellProducer::ORAT) );
        BOOST_CHECK( !well_p2->getProductionProperties(3).hasProductionControl(Opm::WellProducer::ORAT) );

        // 20 OKT 2008
        BOOST_CHECK_EQUAL(well_p1->getProductionProperties(4).controlMode, Opm::WellProducer::LRAT);
        BOOST_CHECK_EQUAL(well_p2->getProductionProperties(4).controlMode, Opm::WellProducer::LRAT);
        BOOST_CHECK( !well_p1->getProductionProperties(4).hasProductionControl(Opm::WellProducer::ORAT) );
        BOOST_CHECK( !well_p2->getProductionProperties(4).hasProductionControl(Opm::WellProducer::ORAT) );
        BOOST_CHECK( !well_p1->getProductionProperties(4).hasProductionControl(Opm::WellProducer::RESV) );
        BOOST_CHECK( !well_p2->getProductionProperties(4).hasProductionControl(Opm::WellProducer::RESV) );

        // 25 OKT 2008
        BOOST_CHECK_EQUAL(well_p1->getProductionProperties(5).controlMode, Opm::WellProducer::ORAT);
        BOOST_CHECK_EQUAL(well_p2->getProductionProperties(5).controlMode, Opm::WellProducer::ORAT);
        BOOST_CHECK( !well_p1->getProductionProperties(5).hasProductionControl(Opm::WellProducer::RESV) );
        BOOST_CHECK( !well_p2->getProductionProperties(5).hasProductionControl(Opm::WellProducer::RESV) );
        BOOST_CHECK( !well_p1->getProductionProperties(5).hasProductionControl(Opm::WellProducer::LRAT) );
        BOOST_CHECK( !well_p2->getProductionProperties(5).hasProductionControl(Opm::WellProducer::LRAT) );
    }

    //10  OKT 2008
    BOOST_CHECK_EQUAL(schedule.getWell2("P1", 1).getProductionProperties().controlMode, Opm::WellProducer::GRAT);
    BOOST_CHECK_EQUAL(schedule.getWell2("P2", 1).getProductionProperties().controlMode, Opm::WellProducer::GRAT);

    //15  OKT 2008
    BOOST_CHECK_EQUAL(schedule.getWell2("P1", 2).getProductionProperties().controlMode, Opm::WellProducer::RESV);
    BOOST_CHECK_EQUAL(schedule.getWell2("P2", 2).getProductionProperties().controlMode, Opm::WellProducer::RESV);
    // under history mode, a producing well should have only one rate target/limit or have no rate target/limit.
    // the rate target/limit from previous report step should not be kept.
    BOOST_CHECK( !schedule.getWell2("P1", 2).getProductionProperties().hasProductionControl(Opm::WellProducer::ORAT) );
    BOOST_CHECK( !schedule.getWell2("P2", 2).getProductionProperties().hasProductionControl(Opm::WellProducer::ORAT) );

    //18  OKT 2008
    BOOST_CHECK_EQUAL(schedule.getWell2("P1", 3).getProductionProperties().controlMode, Opm::WellProducer::RESV);
    BOOST_CHECK_EQUAL(schedule.getWell2("P2", 3).getProductionProperties().controlMode, Opm::WellProducer::RESV);
    BOOST_CHECK( !schedule.getWell2("P1", 3).getProductionProperties().hasProductionControl(Opm::WellProducer::ORAT) );
    BOOST_CHECK( !schedule.getWell2("P2", 3).getProductionProperties().hasProductionControl(Opm::WellProducer::ORAT) );

    // 20 OKT 2008
    BOOST_CHECK_EQUAL(schedule.getWell2("P1", 4).getProductionProperties().controlMode, Opm::WellProducer::LRAT);
    BOOST_CHECK_EQUAL(schedule.getWell2("P2", 4).getProductionProperties().controlMode, Opm::WellProducer::LRAT);
    BOOST_CHECK( !schedule.getWell2("P1", 4).getProductionProperties().hasProductionControl(Opm::WellProducer::ORAT) );
    BOOST_CHECK( !schedule.getWell2("P2", 4).getProductionProperties().hasProductionControl(Opm::WellProducer::ORAT) );
    BOOST_CHECK( !schedule.getWell2("P1", 4).getProductionProperties().hasProductionControl(Opm::WellProducer::RESV) );
    BOOST_CHECK( !schedule.getWell2("P2", 4).getProductionProperties().hasProductionControl(Opm::WellProducer::RESV) );

    // 25 OKT 2008
=======

    //10  OKT 2008
    BOOST_CHECK_EQUAL(schedule.getWell2("P1", 1).getProductionProperties().controlMode, Opm::WellProducer::ORAT);
    BOOST_CHECK_EQUAL(schedule.getWell2("P2", 1).getProductionProperties().controlMode, Opm::WellProducer::ORAT);

    //15  OKT 2008
    {
        const auto& props1 = schedule.getWell2("P1", 2).getProductionProperties();
        const auto& props2 = schedule.getWell2("P2", 2).getProductionProperties();

        BOOST_CHECK_EQUAL(props1.controlMode, Opm::WellProducer::RESV);
        BOOST_CHECK_EQUAL(props2.controlMode, Opm::WellProducer::RESV);
        // under history mode, a producing well should have only one rate target/limit or have no rate target/limit.
        // the rate target/limit from previous report step should not be kept.
        BOOST_CHECK( !props1.hasProductionControl(Opm::WellProducer::ORAT) );
        BOOST_CHECK( !props2.hasProductionControl(Opm::WellProducer::ORAT) );
    }

    //18  OKT 2008
    {
        const auto& props1 = schedule.getWell2("P1", 3).getProductionProperties();
        const auto& props2 = schedule.getWell2("P2", 3).getProductionProperties();

        BOOST_CHECK_EQUAL(props1.controlMode, Opm::WellProducer::RESV);
        BOOST_CHECK_EQUAL(props2.controlMode, Opm::WellProducer::RESV);

        BOOST_CHECK( !props1.hasProductionControl(Opm::WellProducer::ORAT) );
        BOOST_CHECK( !props2.hasProductionControl(Opm::WellProducer::ORAT) );
    }

    // 20 OKT 2008
    {
        const auto& props1 = schedule.getWell2("P1", 4).getProductionProperties();
        const auto& props2 = schedule.getWell2("P2", 4).getProductionProperties();

        BOOST_CHECK_EQUAL(props1.controlMode, Opm::WellProducer::LRAT);
        BOOST_CHECK_EQUAL(props2.controlMode, Opm::WellProducer::LRAT);

        BOOST_CHECK( !props1.hasProductionControl(Opm::WellProducer::ORAT) );
        BOOST_CHECK( !props2.hasProductionControl(Opm::WellProducer::ORAT) );
        BOOST_CHECK( !props1.hasProductionControl(Opm::WellProducer::RESV) );
        BOOST_CHECK( !props2.hasProductionControl(Opm::WellProducer::RESV) );
    }

    // 25 OKT 2008
    {
        const auto& props1 = schedule.getWell2("P1", 5).getProductionProperties();
        const auto& props2 = schedule.getWell2("P2", 5).getProductionProperties();

        BOOST_CHECK_EQUAL(props1.controlMode, Opm::WellProducer::ORAT);
        BOOST_CHECK_EQUAL(props2.controlMode, Opm::WellProducer::ORAT);

        BOOST_CHECK( !props1.hasProductionControl(Opm::WellProducer::LRAT) );
        BOOST_CHECK( !props2.hasProductionControl(Opm::WellProducer::LRAT) );
        BOOST_CHECK( !props1.hasProductionControl(Opm::WellProducer::RESV) );
        BOOST_CHECK( !props2.hasProductionControl(Opm::WellProducer::RESV) );
    }
}

BOOST_AUTO_TEST_CASE(WHISTCTL_NEW_WELL) {
    Opm::Parser parser;
    std::string input =
            "START             -- 0 \n"
            "19 JUN 2007 / \n"
            "SCHEDULE\n"
            "WHISTCTL\n"
            " GRAT/ \n"
            "DATES             -- 1\n"
            " 10  OKT 2008 / \n"
            "/\n"
            "WELSPECS\n"
            "    'P1'       'OP'   9   9 1*     'OIL' 1*      1*  1*   1*  1*   1*  1*  / \n"
            "    'P2'       'OP'   5   5 1*     'OIL' 1*      1*  1*   1*  1*   1*  1*  / \n"
            "    'I'       'OP'   1   1 1*     'WATER' 1*      1*  1*   1*  1*   1*  1*  / \n"
            "/\n"
            "COMPDAT\n"
            " 'P1'  9  9   1   1 'OPEN' 1*   32.948   0.311  3047.839 1*  1*  'X'  22.100 / \n"
            " 'P1'  9  9   2   2 'OPEN' 1*   46.825   0.311  4332.346 1*  1*  'X'  22.123 / \n"
            " 'P2'  5  5   1   1 'OPEN' 1*   32.948   0.311  3047.839 1*  1*  'X'  22.100 / \n"
            " 'P2'  5  5   2   2 'OPEN' 1*   46.825   0.311  4332.346 1*  1*  'X'  22.123 / \n"
            " 'I'  1  1   1   1 'OPEN' 1*   32.948   0.311  3047.839 1*  1*  'X'  22.100 / \n"
            "/\n"
            "WCONHIST\n"
            " 'P1' 'OPEN' 'ORAT' 5*/ \n"
            " 'P2' 'OPEN' 'ORAT' 5*/ \n"
            "/\n"
            "DATES             -- 2\n"
            " 15  OKT 2008 / \n"
            "/\n"
            "WHISTCTL\n"
            " RESV / \n"
            "WCONHIST\n"
            " 'P1' 'OPEN' 'ORAT' 5*/ \n"
            " 'P2' 'OPEN' 'ORAT' 5*/ \n"
            "/\n"
            "DATES             -- 3\n"
            " 18  OKT 2008 / \n"
            "/\n"
            "WCONHIST\n"
            " 'P1' 'OPEN' 'ORAT' 5*/ \n"
            " 'P2' 'OPEN' 'ORAT' 5*/ \n"
            "/\n"
            "DATES             -- 4\n"
            " 20  OKT 2008 / \n"
            "/\n"
            "WHISTCTL\n"
            " LRAT / \n"
            "WCONHIST\n"
            " 'P1' 'OPEN' 'ORAT' 5*/ \n"
            " 'P2' 'OPEN' 'ORAT' 5*/ \n"
            "/\n"
            "DATES             -- 5\n"
            " 25  OKT 2008 / \n"
            "/\n"
            "WHISTCTL\n"
            " NONE / \n"
            "WCONHIST\n"
            " 'P1' 'OPEN' 'ORAT' 5*/ \n"
            " 'P2' 'OPEN' 'ORAT' 5*/ \n"
            "/\n"
            ;

    auto deck = parser.parseString(input);
    EclipseGrid grid(10,10,10);
    TableManager table ( deck );
    Eclipse3DProperties eclipseProperties ( deck , table, grid);
    Runspec runspec (deck);
    Schedule schedule(deck, grid , eclipseProperties, runspec);

    //10  OKT 2008
    BOOST_CHECK_EQUAL(schedule.getWell2("P1", 1).getProductionProperties().controlMode, Opm::WellProducer::GRAT);
    BOOST_CHECK_EQUAL(schedule.getWell2("P2", 1).getProductionProperties().controlMode, Opm::WellProducer::GRAT);

    //15  OKT 2008
    BOOST_CHECK_EQUAL(schedule.getWell2("P1", 2).getProductionProperties().controlMode, Opm::WellProducer::RESV);
    BOOST_CHECK_EQUAL(schedule.getWell2("P2", 2).getProductionProperties().controlMode, Opm::WellProducer::RESV);
    // under history mode, a producing well should have only one rate target/limit or have no rate target/limit.
    // the rate target/limit from previous report step should not be kept.
    BOOST_CHECK( !schedule.getWell2("P1", 2).getProductionProperties().hasProductionControl(Opm::WellProducer::ORAT) );
    BOOST_CHECK( !schedule.getWell2("P2", 2).getProductionProperties().hasProductionControl(Opm::WellProducer::ORAT) );

    //18  OKT 2008
    BOOST_CHECK_EQUAL(schedule.getWell2("P1", 3).getProductionProperties().controlMode, Opm::WellProducer::RESV);
    BOOST_CHECK_EQUAL(schedule.getWell2("P2", 3).getProductionProperties().controlMode, Opm::WellProducer::RESV);
    BOOST_CHECK( !schedule.getWell2("P1", 3).getProductionProperties().hasProductionControl(Opm::WellProducer::ORAT) );
    BOOST_CHECK( !schedule.getWell2("P2", 3).getProductionProperties().hasProductionControl(Opm::WellProducer::ORAT) );

    // 20 OKT 2008
    BOOST_CHECK_EQUAL(schedule.getWell2("P1", 4).getProductionProperties().controlMode, Opm::WellProducer::LRAT);
    BOOST_CHECK_EQUAL(schedule.getWell2("P2", 4).getProductionProperties().controlMode, Opm::WellProducer::LRAT);
    BOOST_CHECK( !schedule.getWell2("P1", 4).getProductionProperties().hasProductionControl(Opm::WellProducer::ORAT) );
    BOOST_CHECK( !schedule.getWell2("P2", 4).getProductionProperties().hasProductionControl(Opm::WellProducer::ORAT) );
    BOOST_CHECK( !schedule.getWell2("P1", 4).getProductionProperties().hasProductionControl(Opm::WellProducer::RESV) );
    BOOST_CHECK( !schedule.getWell2("P2", 4).getProductionProperties().hasProductionControl(Opm::WellProducer::RESV) );

    // 25 OKT 2008
>>>>>>> 4fb428e8
    BOOST_CHECK_EQUAL(schedule.getWell2("P1", 5).getProductionProperties().controlMode, Opm::WellProducer::ORAT);
    BOOST_CHECK_EQUAL(schedule.getWell2("P2", 5).getProductionProperties().controlMode, Opm::WellProducer::ORAT);
    BOOST_CHECK( !schedule.getWell2("P1", 5).getProductionProperties().hasProductionControl(Opm::WellProducer::RESV) );
    BOOST_CHECK( !schedule.getWell2("P2", 5).getProductionProperties().hasProductionControl(Opm::WellProducer::RESV) );
    BOOST_CHECK( !schedule.getWell2("P1", 5).getProductionProperties().hasProductionControl(Opm::WellProducer::LRAT) );
    BOOST_CHECK( !schedule.getWell2("P2", 5).getProductionProperties().hasProductionControl(Opm::WellProducer::LRAT) );
}



BOOST_AUTO_TEST_CASE(unsupportedOptionWHISTCTL) {
    Opm::Parser parser;
    std::string input =
            "START             -- 0 \n"
            "19 JUN 2007 / \n"
            "SCHEDULE\n"
            "DATES             -- 1\n"
            " 10  OKT 2008 / \n"
            "/\n"
            "WELSPECS\n"
            "    'P1'       'OP'   9   9 1*     'OIL' 1*      1*  1*   1*  1*   1*  1*  / \n"
            "    'P2'       'OP'   5   5 1*     'OIL' 1*      1*  1*   1*  1*   1*  1*  / \n"
            "    'I'       'OP'   1   1 1*     'WATER' 1*      1*  1*   1*  1*   1*  1*  / \n"
            "/\n"
            "COMPDAT\n"
            " 'P1'  9  9   1   1 'OPEN' 1*   32.948   0.311  3047.839 1*  1*  'X'  22.100 / \n"
            " 'P1'  9  9   2   2 'OPEN' 1*   46.825   0.311  4332.346 1*  1*  'X'  22.123 / \n"
            " 'P2'  5  5   1   1 'OPEN' 1*   32.948   0.311  3047.839 1*  1*  'X'  22.100 / \n"
            " 'P2'  5  5   2   2 'OPEN' 1*   46.825   0.311  4332.346 1*  1*  'X'  22.123 / \n"
            " 'I'  1  1   1   1 'OPEN' 1*   32.948   0.311  3047.839 1*  1*  'X'  22.100 / \n"
            "/\n"
            "WCONHIST\n"
            " 'P1' 'OPEN' 'ORAT' 5*/ \n"
            " 'P2' 'OPEN' 'ORAT' 5*/ \n"
            "/\n"
            "DATES             -- 2\n"
            " 15  OKT 2008 / \n"
            "/\n"
            "WHISTCTL\n"
            " * YES / \n"
            ;

    auto deck = parser.parseString(input);
    EclipseGrid grid(10,10,10);
    TableManager table ( deck );
    Eclipse3DProperties eclipseProperties ( deck , table, grid);
    Runspec runspec (deck);
    BOOST_CHECK_THROW(Schedule(deck, grid, eclipseProperties, runspec), std::invalid_argument);
}

BOOST_AUTO_TEST_CASE(move_HEAD_I_location) {
    std::string input = R"(
            START             -- 0
            19 JUN 2007 /
            SCHEDULE
            DATES             -- 1
             10  OKT 2008 /
            /
            WELSPECS
                'W1' 'G1'  3 3 2873.94 'WATER' 0.00 'STD' 'SHUT' 'NO' 0 'SEG' /
                'W2' 'G2'  5 5 1       'OIL'   0.00 'STD' 'SHUT' 'NO' 0 'SEG' /
            /
            DATES             -- 2
                15  OKT 2008 /
            /

            WELSPECS
                'W1' 'G1'  4 3 2873.94 'WATER' 0.00 'STD' 'SHUT' 'NO' 0 'SEG' /
            /
    )";

    auto deck = Parser().parseString(input);
    EclipseGrid grid(10,10,10);
    TableManager table ( deck );
    Eclipse3DProperties eclipseProperties ( deck , table, grid);
    Runspec runspec (deck);
    Schedule schedule( deck, grid, eclipseProperties,runspec);
<<<<<<< HEAD

    {
        const auto& well = *schedule.getWell( "W1" );
        BOOST_CHECK_EQUAL( 3, well.getHeadI() );
        BOOST_CHECK_EQUAL( 2, well.getHeadI( 1 ) );
    }
    {
        BOOST_CHECK_EQUAL(2, schedule.getWell2("W1", 1).getHeadI());
        BOOST_CHECK_EQUAL(3, schedule.getWell2("W1", 2).getHeadI());
    }
=======
    BOOST_CHECK_EQUAL(2, schedule.getWell2("W1", 1).getHeadI());
    BOOST_CHECK_EQUAL(3, schedule.getWell2("W1", 2).getHeadI());
>>>>>>> 4fb428e8
}

BOOST_AUTO_TEST_CASE(change_ref_depth) {
    std::string input = R"(
            START             -- 0
            19 JUN 2007 /
            SCHEDULE
            DATES             -- 1
             10  OKT 2008 /
            /
            WELSPECS
                'W1' 'G1'  3 3 2873.94 'WATER' 0.00 'STD' 'SHUT' 'NO' 0 'SEG' /
                'W2' 'G2'  5 5 1       'OIL'   0.00 'STD' 'SHUT' 'NO' 0 'SEG' /
            /
            DATES             -- 2
                15  OKT 2008 /
            /

            WELSPECS
                'W1' 'G1'  3 3 12.0 'WATER' 0.00 'STD' 'SHUT' 'NO' 0 'SEG' /
            /
    )";

    auto deck = Parser().parseString(input);
    EclipseGrid grid(10,10,10);
    TableManager table ( deck );
    Eclipse3DProperties eclipseProperties ( deck , table, grid);
    Runspec runspec (deck);
    Schedule schedule( deck, grid, eclipseProperties,runspec);
<<<<<<< HEAD

    {
        const auto& well = *schedule.getWell( "W1" );
        BOOST_CHECK_EQUAL( 12.0, well.getRefDepth() );
        BOOST_CHECK_CLOSE( 2873.94, well.getRefDepth( 1 ), 1e-5 );
    }
    {
        BOOST_CHECK_CLOSE(2873.94, schedule.getWell2("W1", 1).getRefDepth(), 1e-5);
        BOOST_CHECK_EQUAL(12.0, schedule.getWell2("W1", 2).getRefDepth());
    }
=======
    BOOST_CHECK_CLOSE(2873.94, schedule.getWell2("W1", 1).getRefDepth(), 1e-5);
    BOOST_CHECK_EQUAL(12.0, schedule.getWell2("W1", 2).getRefDepth());
>>>>>>> 4fb428e8
}


BOOST_AUTO_TEST_CASE(WTEMP_well_template) {
    std::string input = R"(
            START             -- 0
            19 JUN 2007 /
            SCHEDULE
            DATES             -- 1
             10  OKT 2008 /
            /
            WELSPECS
                'W1' 'G1'  3 3 2873.94 'OIL' 0.00 'STD' 'SHUT' 'NO' 0 'SEG' /
                'W2' 'G2'  5 5 1       'WATER'   0.00 'STD' 'SHUT' 'NO' 0 'SEG' /
                'W3' 'G2'  6 6 1       'WATER'   0.00 'STD' 'SHUT' 'NO' 0 'SEG' /
            /

            WCONINJE
            'W2' 'WATER' 'OPEN' 'RATE' 20000 4*  /
            'W3' 'WATER' 'OPEN' 'RATE' 20000 4*  /
            /

            DATES             -- 2
                15  OKT 2008 /
            /

            WTEMP
                'W*' 40.0 /
            /
    )";

    auto deck = Parser().parseString(input);
    EclipseGrid grid(10,10,10);
    TableManager table ( deck );
    Eclipse3DProperties eclipseProperties ( deck , table, grid);
    Runspec runspec (deck);
    Schedule schedule( deck, grid, eclipseProperties,runspec);

<<<<<<< HEAD
    {
        // Producerwell - currently setting temperature only acts on injectors.
        const auto& w1 = *schedule.getWell( "W1" );
        BOOST_CHECK_CLOSE( 288.71, w1.getInjectionProperties( 1 ).temperature, 1e-5 ); // Default value
        BOOST_CHECK_CLOSE( 288.71, w1.getInjectionProperties( 2 ).temperature, 1e-5 ); // Default value Remains
=======
    BOOST_CHECK_CLOSE(288.71, schedule.getWell2("W1", 1).getInjectionProperties().temperature, 1e-5);
    BOOST_CHECK_CLOSE(288.71, schedule.getWell2("W1", 2).getInjectionProperties().temperature, 1e-5);
>>>>>>> 4fb428e8

    BOOST_CHECK_CLOSE(288.71, schedule.getWell2("W2", 1).getInjectionProperties().temperature, 1e-5);
    BOOST_CHECK_CLOSE(313.15, schedule.getWell2("W2", 2).getInjectionProperties().temperature, 1e-5);

<<<<<<< HEAD
        const auto& w3 = *schedule.getWell( "W3" );
        BOOST_CHECK_CLOSE( 288.71, w3.getInjectionProperties( 1 ).temperature, 1e-5 );
        BOOST_CHECK_CLOSE( 313.15, w3.getInjectionProperties( 2 ).temperature, 1e-5 );
    }
    BOOST_CHECK_CLOSE(288.71, schedule.getWell2("W1", 1).getInjectionProperties().temperature, 1e-5);
    BOOST_CHECK_CLOSE(288.71, schedule.getWell2("W1", 2).getInjectionProperties().temperature, 1e-5);

    BOOST_CHECK_CLOSE(288.71, schedule.getWell2("W2", 1).getInjectionProperties().temperature, 1e-5);
    BOOST_CHECK_CLOSE(313.15, schedule.getWell2("W2", 2).getInjectionProperties().temperature, 1e-5);

=======
>>>>>>> 4fb428e8
    BOOST_CHECK_CLOSE(288.71, schedule.getWell2("W3", 1).getInjectionProperties().temperature, 1e-5);
    BOOST_CHECK_CLOSE(313.15, schedule.getWell2("W3", 2).getInjectionProperties().temperature, 1e-5);
}


BOOST_AUTO_TEST_CASE(WTEMPINJ_well_template) {
        std::string input = R"(
            START             -- 0
            19 JUN 2007 /
            SCHEDULE
            DATES             -- 1
             10  OKT 2008 /
            /
            WELSPECS
                'W1' 'G1'  3 3 2873.94 'OIL' 0.00 'STD' 'SHUT' 'NO' 0 'SEG' /
                'W2' 'G2'  5 5 1       'WATER'   0.00 'STD' 'SHUT' 'NO' 0 'SEG' /
                'W3' 'G2'  6 6 1       'WATER'   0.00 'STD' 'SHUT' 'NO' 0 'SEG' /
            /

            WCONINJE
            'W2' 'WATER' 'OPEN' 'RATE' 20000 4*  /
            'W3' 'WATER' 'OPEN' 'RATE' 20000 4*  /
            /

            DATES             -- 2
                15  OKT 2008 /
            /

            WINJTEMP
                'W*' 1* 40.0 1* /
            /
    )";

        auto deck = Parser().parseString(input);
        EclipseGrid grid(10,10,10);
        TableManager table ( deck );
        Eclipse3DProperties eclipseProperties ( deck , table, grid);
        Runspec runspec (deck);
        Schedule schedule( deck, grid, eclipseProperties,runspec);

        // Producerwell - currently setting temperature only acts on injectors.
<<<<<<< HEAD
        {
            const auto& w1 = *schedule.getWell( "W1" );
            BOOST_CHECK_CLOSE( 288.71, w1.getInjectionProperties( 1 ).temperature, 1e-5 ); // Default value
            BOOST_CHECK_CLOSE( 288.71, w1.getInjectionProperties( 1 ).temperature, 1e-5 ); // Default value Remains

            const auto& w2 = *schedule.getWell( "W2" );
            BOOST_CHECK_CLOSE( 288.71, w2.getInjectionProperties( 1 ).temperature, 1e-5 );
            BOOST_CHECK_CLOSE( 313.15, w2.getInjectionProperties( 2 ).temperature, 1e-5 );

            const auto& w3 = *schedule.getWell( "W3" );
            BOOST_CHECK_CLOSE( 288.71, w3.getInjectionProperties( 1 ).temperature, 1e-5 );
            BOOST_CHECK_CLOSE( 313.15, w3.getInjectionProperties( 2 ).temperature, 1e-5 );
        }
=======
>>>>>>> 4fb428e8
        BOOST_CHECK_CLOSE(288.71, schedule.getWell2("W1", 1).getInjectionProperties().temperature, 1e-5);
        BOOST_CHECK_CLOSE(288.71, schedule.getWell2("W1", 2).getInjectionProperties().temperature, 1e-5);

        BOOST_CHECK_CLOSE(288.71, schedule.getWell2("W2", 1).getInjectionProperties().temperature, 1e-5);
        BOOST_CHECK_CLOSE(313.15, schedule.getWell2("W2", 2).getInjectionProperties().temperature, 1e-5);

        BOOST_CHECK_CLOSE(288.71, schedule.getWell2("W3", 1).getInjectionProperties().temperature, 1e-5);
        BOOST_CHECK_CLOSE(313.15, schedule.getWell2("W3", 2).getInjectionProperties().temperature, 1e-5);
}

BOOST_AUTO_TEST_CASE( COMPDAT_sets_automatic_complnum ) {
    std::string input = R"(
        START             -- 0
        19 JUN 2007 /
        GRID
        PERMX
          1000*0.10/
        COPY
          PERMX PERMY /
          PERMX PERMZ /
        /
        SCHEDULE
        DATES             -- 1
            10  OKT 2008 /
        /
        WELSPECS
            'W1' 'G1'  3 3 2873.94 'WATER' 0.00 'STD' 'SHUT' 'NO' 0 'SEG' /
        /

        COMPDAT
            'W1' 0 0 1 1 'SHUT' 1*    / -- regular completion (1)
            'W1' 0 0 2 2 'SHUT' 1*    / -- regular completion (2)
            'W1' 0 0 3 4 'SHUT' 1*    / -- two completions in one record (3, 4)
        /

        DATES             -- 2
            11  OKT 2008 /
        /

        COMPDAT
            'W1' 0 0 1 1 'SHUT' 1*    / -- respecify, essentially ignore (1)
        /
    )";

    auto deck = Parser().parseString(input);
    EclipseGrid grid(10,10,10);
    TableManager table ( deck );
    Eclipse3DProperties eclipseProperties ( deck , table, grid);
    Runspec runspec (deck);
    Schedule schedule( deck, grid, eclipseProperties,runspec);
<<<<<<< HEAD

    {
        const auto& cs1 = schedule.getWell( "W1" )->getConnections( 1 );
        BOOST_CHECK_EQUAL( 1, cs1.get( 0 ).complnum() );
        BOOST_CHECK_EQUAL( 2, cs1.get( 1 ).complnum() );
        BOOST_CHECK_EQUAL( 3, cs1.get( 2 ).complnum() );
        BOOST_CHECK_EQUAL( 4, cs1.get( 3 ).complnum() );

        const auto& cs2 = schedule.getWell( "W1" )->getConnections( 2 );
        BOOST_CHECK_EQUAL( 1, cs2.get( 0 ).complnum() );
        BOOST_CHECK_EQUAL( 2, cs2.get( 1 ).complnum() );
        BOOST_CHECK_EQUAL( 3, cs2.get( 2 ).complnum() );
        BOOST_CHECK_EQUAL( 4, cs2.get( 3 ).complnum() );
    }
    {
        const auto& cs1 = schedule.getWell2( "W1", 1 ).getConnections(  );
        BOOST_CHECK_EQUAL( 1, cs1.get( 0 ).complnum() );
        BOOST_CHECK_EQUAL( 2, cs1.get( 1 ).complnum() );
        BOOST_CHECK_EQUAL( 3, cs1.get( 2 ).complnum() );
        BOOST_CHECK_EQUAL( 4, cs1.get( 3 ).complnum() );

        const auto& cs2 = schedule.getWell2( "W1", 2 ).getConnections(  );
        BOOST_CHECK_EQUAL( 1, cs2.get( 0 ).complnum() );
        BOOST_CHECK_EQUAL( 2, cs2.get( 1 ).complnum() );
        BOOST_CHECK_EQUAL( 3, cs2.get( 2 ).complnum() );
        BOOST_CHECK_EQUAL( 4, cs2.get( 3 ).complnum() );
    }
=======
    const auto& cs1 = schedule.getWell2( "W1", 1 ).getConnections(  );
    BOOST_CHECK_EQUAL( 1, cs1.get( 0 ).complnum() );
    BOOST_CHECK_EQUAL( 2, cs1.get( 1 ).complnum() );
    BOOST_CHECK_EQUAL( 3, cs1.get( 2 ).complnum() );
    BOOST_CHECK_EQUAL( 4, cs1.get( 3 ).complnum() );

    const auto& cs2 = schedule.getWell2( "W1", 2 ).getConnections(  );
    BOOST_CHECK_EQUAL( 1, cs2.get( 0 ).complnum() );
    BOOST_CHECK_EQUAL( 2, cs2.get( 1 ).complnum() );
    BOOST_CHECK_EQUAL( 3, cs2.get( 2 ).complnum() );
    BOOST_CHECK_EQUAL( 4, cs2.get( 3 ).complnum() );
>>>>>>> 4fb428e8
}

BOOST_AUTO_TEST_CASE( COMPDAT_multiple_wells ) {
    std::string input = R"(
        START             -- 0
        19 JUN 2007 /
        GRID
        PERMX
          1000*0.10/
        COPY
          PERMX PERMY /
          PERMX PERMZ /
        /
        SCHEDULE
        DATES             -- 1
            10  OKT 2008 /
        /
        WELSPECS
            'W1' 'G1'  3 3 2873.94 'WATER' 0.00 'STD' 'SHUT' 'NO' 0 'SEG' /
            'W2' 'G2'  5 5 1       'OIL'   0.00 'STD' 'SHUT' 'NO' 0 'SEG' /
        /

        COMPDAT
            'W1' 0 0 1 1 'SHUT' 1*    / -- regular completion (1)
            'W1' 0 0 2 2 'SHUT' 1*    / -- regular completion (2)
            'W1' 0 0 3 4 'SHUT' 1*    / -- two completions in one record (3, 4)
            'W2' 0 0 3 3 'SHUT' 1*    / -- regular completion (1)
            'W2' 0 0 1 3 'SHUT' 1*    / -- two completions (one exist already) (2, 3)
            'W*' 0 0 3 5 'SHUT' 1*    / -- two completions, two wells (includes existing
                                        -- and adding for both wells)
        /
    )";

    auto deck = Parser().parseString( input);
    EclipseGrid grid( 10, 10, 10 );
    TableManager table ( deck );
    Eclipse3DProperties eclipseProperties ( deck , table, grid);
    Runspec runspec (deck);
    Schedule schedule( deck, grid, eclipseProperties,runspec);

<<<<<<< HEAD
    {
        const auto& w1cs = schedule.getWell( "W1" )->getConnections();
        BOOST_CHECK_EQUAL( 1, w1cs.get( 0 ).complnum() );
        BOOST_CHECK_EQUAL( 2, w1cs.get( 1 ).complnum() );
        BOOST_CHECK_EQUAL( 3, w1cs.get( 2 ).complnum() );
        BOOST_CHECK_EQUAL( 4, w1cs.get( 3 ).complnum() );
        BOOST_CHECK_EQUAL( 5, w1cs.get( 4 ).complnum() );

        const auto& w2cs = schedule.getWell( "W2" )->getConnections();
        BOOST_CHECK_EQUAL( 1, w2cs.getFromIJK( 4, 4, 2 ).complnum() );
        BOOST_CHECK_EQUAL( 2, w2cs.getFromIJK( 4, 4, 0 ).complnum() );
        BOOST_CHECK_EQUAL( 3, w2cs.getFromIJK( 4, 4, 1 ).complnum() );
        BOOST_CHECK_EQUAL( 4, w2cs.getFromIJK( 4, 4, 3 ).complnum() );
        BOOST_CHECK_EQUAL( 5, w2cs.getFromIJK( 4, 4, 4 ).complnum() );

        BOOST_CHECK_THROW( w2cs.get( 5 ).complnum(), std::out_of_range );
    }
=======
    const auto& w1cs = schedule.getWell2( "W1", 1 ).getConnections();
    BOOST_CHECK_EQUAL( 1, w1cs.get( 0 ).complnum() );
    BOOST_CHECK_EQUAL( 2, w1cs.get( 1 ).complnum() );
    BOOST_CHECK_EQUAL( 3, w1cs.get( 2 ).complnum() );
    BOOST_CHECK_EQUAL( 4, w1cs.get( 3 ).complnum() );
    BOOST_CHECK_EQUAL( 5, w1cs.get( 4 ).complnum() );

    const auto& w2cs = schedule.getWell2( "W2", 1 ).getConnections();
    BOOST_CHECK_EQUAL( 1, w2cs.getFromIJK( 4, 4, 2 ).complnum() );
    BOOST_CHECK_EQUAL( 2, w2cs.getFromIJK( 4, 4, 0 ).complnum() );
    BOOST_CHECK_EQUAL( 3, w2cs.getFromIJK( 4, 4, 1 ).complnum() );
    BOOST_CHECK_EQUAL( 4, w2cs.getFromIJK( 4, 4, 3 ).complnum() );
    BOOST_CHECK_EQUAL( 5, w2cs.getFromIJK( 4, 4, 4 ).complnum() );
>>>>>>> 4fb428e8

    {
        const auto& w1cs = schedule.getWell2( "W1", 1 ).getConnections();
        BOOST_CHECK_EQUAL( 1, w1cs.get( 0 ).complnum() );
        BOOST_CHECK_EQUAL( 2, w1cs.get( 1 ).complnum() );
        BOOST_CHECK_EQUAL( 3, w1cs.get( 2 ).complnum() );
        BOOST_CHECK_EQUAL( 4, w1cs.get( 3 ).complnum() );
        BOOST_CHECK_EQUAL( 5, w1cs.get( 4 ).complnum() );

        const auto& w2cs = schedule.getWell2( "W2", 1 ).getConnections();
        BOOST_CHECK_EQUAL( 1, w2cs.getFromIJK( 4, 4, 2 ).complnum() );
        BOOST_CHECK_EQUAL( 2, w2cs.getFromIJK( 4, 4, 0 ).complnum() );
        BOOST_CHECK_EQUAL( 3, w2cs.getFromIJK( 4, 4, 1 ).complnum() );
        BOOST_CHECK_EQUAL( 4, w2cs.getFromIJK( 4, 4, 3 ).complnum() );
        BOOST_CHECK_EQUAL( 5, w2cs.getFromIJK( 4, 4, 4 ).complnum() );

        BOOST_CHECK_THROW( w2cs.get( 5 ).complnum(), std::out_of_range );
    }
}

BOOST_AUTO_TEST_CASE( COMPDAT_multiple_records_same_completion ) {
    std::string input = R"(
        START             -- 0
        19 JUN 2007 /
        GRID
        PERMX
          1000*0.10/
        COPY
          PERMX PERMY /
          PERMX PERMZ /
        /
        SCHEDULE
        DATES             -- 1
            10  OKT 2008 /
        /
        WELSPECS
            'W1' 'G1'  3 3 2873.94 'WATER' 0.00 'STD' 'SHUT' 'NO' 0 'SEG' /
            'W2' 'G2'  5 5 1       'OIL'   0.00 'STD' 'SHUT' 'NO' 0 'SEG' /
        /

        COMPDAT
            'W1' 0 0 1 2 'SHUT' 1*    / -- multiple completion (1, 2)
            'W1' 0 0 2 2 'SHUT' 1*    / -- updated completion (2)
            'W1' 0 0 3 3 'SHUT' 1*    / -- regular completion (3)
        /
    )";

    auto deck = Parser().parseString(input);
    EclipseGrid grid(10,10,10);
    TableManager table ( deck );
    Eclipse3DProperties eclipseProperties ( deck , table, grid);
    Runspec runspec (deck);
    Schedule schedule( deck, grid, eclipseProperties,runspec);
<<<<<<< HEAD
    {
        const auto& cs = schedule.getWell( "W1" )->getConnections();
        BOOST_CHECK_EQUAL( 3U, cs.size() );
        BOOST_CHECK_EQUAL( 1, cs.get( 0 ).complnum() );
        BOOST_CHECK_EQUAL( 2, cs.get( 1 ).complnum() );
        BOOST_CHECK_EQUAL( 3, cs.get( 2 ).complnum() );
    }
    {
        const auto& cs = schedule.getWell2( "W1", 1 ).getConnections();
        BOOST_CHECK_EQUAL( 3U, cs.size() );
        BOOST_CHECK_EQUAL( 1, cs.get( 0 ).complnum() );
        BOOST_CHECK_EQUAL( 2, cs.get( 1 ).complnum() );
        BOOST_CHECK_EQUAL( 3, cs.get( 2 ).complnum() );
    }
=======
    const auto& cs = schedule.getWell2( "W1", 1 ).getConnections();
    BOOST_CHECK_EQUAL( 3U, cs.size() );
    BOOST_CHECK_EQUAL( 1, cs.get( 0 ).complnum() );
    BOOST_CHECK_EQUAL( 2, cs.get( 1 ).complnum() );
    BOOST_CHECK_EQUAL( 3, cs.get( 2 ).complnum() );
>>>>>>> 4fb428e8
}


BOOST_AUTO_TEST_CASE( complump_less_than_1 ) {
    std::string input = R"(
            START             -- 0
            19 JUN 2007 /
            GRID
            PERMX
              1000*0.10/
            COPY
              PERMX PERMY /
              PERMX PERMZ /
            /
            SCHEDULE

            WELSPECS
                'W1' 'G1'  3 3 2873.94 'WATER' 0.00 'STD' 'SHUT' 'NO' 0 'SEG' /
            /

            COMPDAT
                'W1' 0 0 1 2 'SHUT' 1*    /
            /

            COMPLUMP
                'W1' 0 0 0 0 0 /
            /
    )";

    auto deck = Parser().parseString( input);
    EclipseGrid grid( 10, 10, 10);
    TableManager table ( deck );
    Eclipse3DProperties eclipseProperties ( deck , table, grid);
    Runspec runspec (deck);
    BOOST_CHECK_THROW( Schedule( deck , grid, eclipseProperties, runspec), std::invalid_argument );
}

BOOST_AUTO_TEST_CASE( complump ) {
    std::string input = R"(
            START             -- 0
            19 JUN 2007 /
            GRID
            PERMX
              1000*0.10/
            COPY
              PERMX PERMY /
              PERMX PERMZ /
            /
            SCHEDULE

            WELSPECS
                'W1' 'G1'  3 3 2873.94 'WATER' 0.00 'STD' 'SHUT' 'NO' 0 'SEG' /
                'W2' 'G2'  5 5 1       'OIL'   0.00 'STD' 'SHUT' 'NO' 0 'SEG' /
            /

            COMPDAT
                'W1' 0 0 1 2 'SHUT' 1*    /
                'W1' 0 0 2 3 'SHUT' 1*    /
                'W1' 0 0 4 6 'SHUT' 1*    /
                'W2' 0 0 3 4 'SHUT' 1*    /
                'W2' 0 0 1 4 'SHUT' 1*    /
            /

            COMPLUMP
                -- name I J K1 K2 C
                -- where C is the completion number of this lump
                'W1' 0 0 1 3 1 /
            /

            DATES             -- 1
             10  OKT 2008 /
            /

            WELOPEN
                'W1' 'OPEN' 0 0 0 1 1 /
            /
    )";

    constexpr auto open = WellCompletion::StateEnum::OPEN;
    constexpr auto shut = WellCompletion::StateEnum::SHUT;

    auto deck = Parser().parseString(input);
    EclipseGrid grid(10,10,10);
    TableManager table ( deck );
    Eclipse3DProperties eclipseProperties ( deck , table, grid);
    Runspec runspec (deck);
    Schedule schedule( deck, grid, eclipseProperties,runspec);

<<<<<<< HEAD
    {
        const auto& well = *schedule.getWell( "W1" );
        const auto& sc0  = well.getConnections( 0 );

        /* complnum should be modified by COMPLNUM */
        BOOST_CHECK_EQUAL( 1, sc0.getFromIJK( 2, 2, 0 ).complnum() );
        BOOST_CHECK_EQUAL( 1, sc0.getFromIJK( 2, 2, 1 ).complnum() );
        BOOST_CHECK_EQUAL( 1, sc0.getFromIJK( 2, 2, 2 ).complnum() );

        BOOST_CHECK_EQUAL( shut, sc0.getFromIJK( 2, 2, 0 ).state() );
        BOOST_CHECK_EQUAL( shut, sc0.getFromIJK( 2, 2, 1 ).state() );
        BOOST_CHECK_EQUAL( shut, sc0.getFromIJK( 2, 2, 2 ).state() );

        const auto& sc1  = well.getConnections( 1 );
        BOOST_CHECK_EQUAL( open, sc1.getFromIJK( 2, 2, 0 ).state() );
        BOOST_CHECK_EQUAL( open, sc1.getFromIJK( 2, 2, 1 ).state() );
        BOOST_CHECK_EQUAL( open, sc1.getFromIJK( 2, 2, 2 ).state() );
        BOOST_CHECK_EQUAL( shut, sc1.getFromIJK( 2, 2, 3 ).state() );

        const auto completions = well.getCompletions(1);
        BOOST_CHECK_EQUAL(completions.size(), 4);

        const auto& c1 = completions.at(1);
        BOOST_CHECK_EQUAL(c1.size(), 3);

        for (const auto& pair : completions) {
            if (pair.first == 1)
                BOOST_CHECK(pair.second.size() > 1);
            else
                BOOST_CHECK_EQUAL(pair.second.size(), 1);
        }
    }
    {
        const auto& sc0 = schedule.getWell2("W1", 0).getConnections();
        /* complnum should be modified by COMPLNUM */
        BOOST_CHECK_EQUAL( 1, sc0.getFromIJK( 2, 2, 0 ).complnum() );
        BOOST_CHECK_EQUAL( 1, sc0.getFromIJK( 2, 2, 1 ).complnum() );
        BOOST_CHECK_EQUAL( 1, sc0.getFromIJK( 2, 2, 2 ).complnum() );

        BOOST_CHECK_EQUAL( shut, sc0.getFromIJK( 2, 2, 0 ).state() );
        BOOST_CHECK_EQUAL( shut, sc0.getFromIJK( 2, 2, 1 ).state() );
        BOOST_CHECK_EQUAL( shut, sc0.getFromIJK( 2, 2, 2 ).state() );

        const auto& sc1  = schedule.getWell2("W1", 1).getConnections();
        BOOST_CHECK_EQUAL( open, sc1.getFromIJK( 2, 2, 0 ).state() );
        BOOST_CHECK_EQUAL( open, sc1.getFromIJK( 2, 2, 1 ).state() );
        BOOST_CHECK_EQUAL( open, sc1.getFromIJK( 2, 2, 2 ).state() );
        BOOST_CHECK_EQUAL( shut, sc1.getFromIJK( 2, 2, 3 ).state() );

        const auto& completions = schedule.getWell2("W1", 1).getCompletions();
        BOOST_CHECK_EQUAL(completions.size(), 4);

        const auto& c1 = completions.at(1);
        BOOST_CHECK_EQUAL(c1.size(), 3);

        for (const auto& pair : completions) {
            if (pair.first == 1)
                BOOST_CHECK(pair.second.size() > 1);
            else
                BOOST_CHECK_EQUAL(pair.second.size(), 1);
        }
=======
    const auto& sc0 = schedule.getWell2("W1", 0).getConnections();
    /* complnum should be modified by COMPLNUM */
    BOOST_CHECK_EQUAL( 1, sc0.getFromIJK( 2, 2, 0 ).complnum() );
    BOOST_CHECK_EQUAL( 1, sc0.getFromIJK( 2, 2, 1 ).complnum() );
    BOOST_CHECK_EQUAL( 1, sc0.getFromIJK( 2, 2, 2 ).complnum() );

    BOOST_CHECK_EQUAL( shut, sc0.getFromIJK( 2, 2, 0 ).state() );
    BOOST_CHECK_EQUAL( shut, sc0.getFromIJK( 2, 2, 1 ).state() );
    BOOST_CHECK_EQUAL( shut, sc0.getFromIJK( 2, 2, 2 ).state() );

    const auto& sc1  = schedule.getWell2("W1", 1).getConnections();
    BOOST_CHECK_EQUAL( open, sc1.getFromIJK( 2, 2, 0 ).state() );
    BOOST_CHECK_EQUAL( open, sc1.getFromIJK( 2, 2, 1 ).state() );
    BOOST_CHECK_EQUAL( open, sc1.getFromIJK( 2, 2, 2 ).state() );
    BOOST_CHECK_EQUAL( shut, sc1.getFromIJK( 2, 2, 3 ).state() );

    const auto& completions = schedule.getWell2("W1", 1).getCompletions();
    BOOST_CHECK_EQUAL(completions.size(), 4);

    const auto& c1 = completions.at(1);
    BOOST_CHECK_EQUAL(c1.size(), 3);

    for (const auto& pair : completions) {
        if (pair.first == 1)
            BOOST_CHECK(pair.second.size() > 1);
        else
            BOOST_CHECK_EQUAL(pair.second.size(), 1);
>>>>>>> 4fb428e8
    }
}



BOOST_AUTO_TEST_CASE( COMPLUMP_specific_coordinates ) {
    std::string input = R"(
        START             -- 0
        19 JUN 2007 /
        GRID
        PERMX
          1000*0.10/
        COPY
          PERMX PERMY /
          PERMX PERMZ /
        /
        SCHEDULE

        WELSPECS
            'W1' 'G1'  3 3 2873.94 'WATER' 0.00 'STD' 'SHUT' 'NO' 0 'SEG' /
        /

        COMPDAT                         -- completion number
            'W1' 1 1 1 1 'SHUT' 1*    / -- 1
            'W1' 1 1 2 2 'SHUT' 1*    / -- 2
            'W1' 0 0 1 2 'SHUT' 1*    / -- 3, 4
            'W1' 0 0 2 3 'SHUT' 1*    / -- 5
            'W1' 2 2 1 1 'SHUT' 1*    / -- 6
            'W1' 2 2 4 6 'SHUT' 1*    / -- 7, 8, 9
        /

        DATES             -- 1
            10  OKT 2008 /
        /


        DATES             -- 2
            15  OKT 2008 /
        /

        COMPLUMP
            -- name I J K1 K2 C
            -- where C is the completion number of this lump
            'W1' 0 0 2 3 2 / -- all with k = [2 <= k <= 3] -> {2, 4, 5}
            'W1' 2 2 1 5 7 / -- fix'd i,j, k = [1 <= k <= 5] -> {6, 7, 8}
        /

        WELOPEN
            'W1' OPEN 0 0 0 2 2 / -- open the new 2 {2, 4, 5}
            'W1' OPEN 0 0 0 5 7 / -- open 5..7 {5, 6, 7, 8}
        /
    )";

    constexpr auto open = WellCompletion::StateEnum::OPEN;
    constexpr auto shut = WellCompletion::StateEnum::SHUT;

    auto deck = Parser().parseString( input);
    EclipseGrid grid( 10, 10, 10 );
    TableManager table ( deck );
    Eclipse3DProperties eclipseProperties ( deck , table, grid);
    Runspec runspec (deck);
    Schedule schedule( deck, grid, eclipseProperties,runspec);

<<<<<<< HEAD
    {
        const auto& well = *schedule.getWell( "W1" );
        const auto& cs1 = well.getConnections( 1 );
        const auto& cs2 = well.getConnections( 2 );

        BOOST_CHECK_EQUAL( 9U, cs1.size() );
        BOOST_CHECK_EQUAL( shut, cs1.getFromIJK( 0, 0, 1 ).state() );
        BOOST_CHECK_EQUAL( shut, cs1.getFromIJK( 2, 2, 0 ).state() );
        BOOST_CHECK_EQUAL( shut, cs1.getFromIJK( 2, 2, 1 ).state() );
        BOOST_CHECK_EQUAL( shut, cs1.getFromIJK( 2, 2, 2 ).state() );
        BOOST_CHECK_EQUAL( shut, cs1.getFromIJK( 1, 1, 0 ).state() );
        BOOST_CHECK_EQUAL( shut, cs1.getFromIJK( 1, 1, 3 ).state() );
        BOOST_CHECK_EQUAL( shut, cs1.getFromIJK( 1, 1, 4 ).state() );
        BOOST_CHECK_EQUAL( shut, cs1.getFromIJK( 1, 1, 5 ).state() );

        BOOST_CHECK_EQUAL( open, cs2.getFromIJK( 0, 0, 1 ).state() );
        BOOST_CHECK_EQUAL( shut, cs2.getFromIJK( 2, 2, 0 ).state() );
        BOOST_CHECK_EQUAL( open, cs2.getFromIJK( 2, 2, 1 ).state() );
        BOOST_CHECK_EQUAL( open, cs2.getFromIJK( 2, 2, 2 ).state() );
        BOOST_CHECK_EQUAL( open, cs2.getFromIJK( 1, 1, 0 ).state() );
        BOOST_CHECK_EQUAL( open, cs2.getFromIJK( 1, 1, 3 ).state() );
        BOOST_CHECK_EQUAL( open, cs2.getFromIJK( 1, 1, 4 ).state() );
        BOOST_CHECK_EQUAL( shut, cs2.getFromIJK( 1, 1, 5 ).state() );
    }
=======
>>>>>>> 4fb428e8
    const auto& cs1 = schedule.getWell2("W1", 1).getConnections();
    const auto& cs2 = schedule.getWell2("W1", 2).getConnections();
    BOOST_CHECK_EQUAL( 9U, cs1.size() );
    BOOST_CHECK_EQUAL( shut, cs1.getFromIJK( 0, 0, 1 ).state() );
    BOOST_CHECK_EQUAL( shut, cs1.getFromIJK( 2, 2, 0 ).state() );
    BOOST_CHECK_EQUAL( shut, cs1.getFromIJK( 2, 2, 1 ).state() );
    BOOST_CHECK_EQUAL( shut, cs1.getFromIJK( 2, 2, 2 ).state() );
    BOOST_CHECK_EQUAL( shut, cs1.getFromIJK( 1, 1, 0 ).state() );
    BOOST_CHECK_EQUAL( shut, cs1.getFromIJK( 1, 1, 3 ).state() );
    BOOST_CHECK_EQUAL( shut, cs1.getFromIJK( 1, 1, 4 ).state() );
    BOOST_CHECK_EQUAL( shut, cs1.getFromIJK( 1, 1, 5 ).state() );

    BOOST_CHECK_EQUAL( open, cs2.getFromIJK( 0, 0, 1 ).state() );
    BOOST_CHECK_EQUAL( shut, cs2.getFromIJK( 2, 2, 0 ).state() );
    BOOST_CHECK_EQUAL( open, cs2.getFromIJK( 2, 2, 1 ).state() );
    BOOST_CHECK_EQUAL( open, cs2.getFromIJK( 2, 2, 2 ).state() );
    BOOST_CHECK_EQUAL( open, cs2.getFromIJK( 1, 1, 0 ).state() );
    BOOST_CHECK_EQUAL( open, cs2.getFromIJK( 1, 1, 3 ).state() );
    BOOST_CHECK_EQUAL( open, cs2.getFromIJK( 1, 1, 4 ).state() );
    BOOST_CHECK_EQUAL( shut, cs2.getFromIJK( 1, 1, 5 ).state() );
}

BOOST_AUTO_TEST_CASE(TestCompletionStateEnum2String) {
    BOOST_CHECK_EQUAL( "AUTO" , WellCompletion::StateEnum2String(WellCompletion::AUTO));
    BOOST_CHECK_EQUAL( "OPEN" , WellCompletion::StateEnum2String(WellCompletion::OPEN));
    BOOST_CHECK_EQUAL( "SHUT" , WellCompletion::StateEnum2String(WellCompletion::SHUT));
}


BOOST_AUTO_TEST_CASE(TestCompletionStateEnumFromString) {
    BOOST_CHECK_THROW( WellCompletion::StateEnumFromString("XXX") , std::invalid_argument );
    BOOST_CHECK_EQUAL( WellCompletion::AUTO , WellCompletion::StateEnumFromString("AUTO"));
    BOOST_CHECK_EQUAL( WellCompletion::SHUT , WellCompletion::StateEnumFromString("SHUT"));
    BOOST_CHECK_EQUAL( WellCompletion::SHUT , WellCompletion::StateEnumFromString("STOP"));
    BOOST_CHECK_EQUAL( WellCompletion::OPEN , WellCompletion::StateEnumFromString("OPEN"));
}



BOOST_AUTO_TEST_CASE(TestCompletionStateEnumLoop) {
    BOOST_CHECK_EQUAL( WellCompletion::AUTO , WellCompletion::StateEnumFromString( WellCompletion::StateEnum2String( WellCompletion::AUTO ) ));
    BOOST_CHECK_EQUAL( WellCompletion::SHUT , WellCompletion::StateEnumFromString( WellCompletion::StateEnum2String( WellCompletion::SHUT ) ));
    BOOST_CHECK_EQUAL( WellCompletion::OPEN , WellCompletion::StateEnumFromString( WellCompletion::StateEnum2String( WellCompletion::OPEN ) ));

    BOOST_CHECK_EQUAL( "AUTO" , WellCompletion::StateEnum2String(WellCompletion::StateEnumFromString(  "AUTO" ) ));
    BOOST_CHECK_EQUAL( "OPEN" , WellCompletion::StateEnum2String(WellCompletion::StateEnumFromString(  "OPEN" ) ));
    BOOST_CHECK_EQUAL( "SHUT" , WellCompletion::StateEnum2String(WellCompletion::StateEnumFromString(  "SHUT" ) ));
}


/*****************************************************************/

BOOST_AUTO_TEST_CASE(TestCompletionDirectionEnum2String)
{
    using namespace WellCompletion;

    BOOST_CHECK_EQUAL("X", DirectionEnum2String(DirectionEnum::X));
    BOOST_CHECK_EQUAL("Y", DirectionEnum2String(DirectionEnum::Y));
    BOOST_CHECK_EQUAL("Z", DirectionEnum2String(DirectionEnum::Z));
}

BOOST_AUTO_TEST_CASE(TestCompletionDirectionEnumFromString)
{
    using namespace WellCompletion;

    BOOST_CHECK_THROW(DirectionEnumFromString("XXX"), std::invalid_argument);

    BOOST_CHECK_EQUAL(DirectionEnum::X, DirectionEnumFromString("X"));
    BOOST_CHECK_EQUAL(DirectionEnum::Y, DirectionEnumFromString("Y"));
    BOOST_CHECK_EQUAL(DirectionEnum::Z, DirectionEnumFromString("Z"));
}

BOOST_AUTO_TEST_CASE(TestCompletionDirectionEnumLoop)
{
    using namespace WellCompletion;

    BOOST_CHECK_EQUAL(DirectionEnum::X, DirectionEnumFromString(DirectionEnum2String(DirectionEnum::X)));
    BOOST_CHECK_EQUAL(DirectionEnum::Y, DirectionEnumFromString(DirectionEnum2String(DirectionEnum::Y)));
    BOOST_CHECK_EQUAL(DirectionEnum::Z, DirectionEnumFromString(DirectionEnum2String(DirectionEnum::Z)));

    BOOST_CHECK_EQUAL("X", DirectionEnum2String(DirectionEnumFromString("X")));
    BOOST_CHECK_EQUAL("Y", DirectionEnum2String(DirectionEnumFromString("Y")));
    BOOST_CHECK_EQUAL("Z", DirectionEnum2String(DirectionEnumFromString("Z")));
}

/*****************************************************************/

BOOST_AUTO_TEST_CASE(TestGroupInjectionControlEnum2String) {
    BOOST_CHECK_EQUAL( "NONE" , GroupInjection::ControlEnum2String(GroupInjection::NONE));
    BOOST_CHECK_EQUAL( "RATE" , GroupInjection::ControlEnum2String(GroupInjection::RATE));
    BOOST_CHECK_EQUAL( "RESV" , GroupInjection::ControlEnum2String(GroupInjection::RESV));
    BOOST_CHECK_EQUAL( "REIN" , GroupInjection::ControlEnum2String(GroupInjection::REIN));
    BOOST_CHECK_EQUAL( "VREP" , GroupInjection::ControlEnum2String(GroupInjection::VREP));
    BOOST_CHECK_EQUAL( "FLD"  , GroupInjection::ControlEnum2String(GroupInjection::FLD));
}


BOOST_AUTO_TEST_CASE(TestGroupInjectionControlEnumFromString) {
    BOOST_CHECK_THROW( GroupInjection::ControlEnumFromString("XXX") , std::invalid_argument );
    BOOST_CHECK_EQUAL( GroupInjection::NONE , GroupInjection::ControlEnumFromString("NONE"));
    BOOST_CHECK_EQUAL( GroupInjection::RATE , GroupInjection::ControlEnumFromString("RATE"));
    BOOST_CHECK_EQUAL( GroupInjection::RESV , GroupInjection::ControlEnumFromString("RESV"));
    BOOST_CHECK_EQUAL( GroupInjection::REIN , GroupInjection::ControlEnumFromString("REIN"));
    BOOST_CHECK_EQUAL( GroupInjection::VREP , GroupInjection::ControlEnumFromString("VREP"));
    BOOST_CHECK_EQUAL( GroupInjection::FLD  , GroupInjection::ControlEnumFromString("FLD"));
}



BOOST_AUTO_TEST_CASE(TestGroupInjectionControlEnumLoop) {
    BOOST_CHECK_EQUAL( GroupInjection::NONE , GroupInjection::ControlEnumFromString( GroupInjection::ControlEnum2String( GroupInjection::NONE ) ));
    BOOST_CHECK_EQUAL( GroupInjection::RATE , GroupInjection::ControlEnumFromString( GroupInjection::ControlEnum2String( GroupInjection::RATE ) ));
    BOOST_CHECK_EQUAL( GroupInjection::RESV , GroupInjection::ControlEnumFromString( GroupInjection::ControlEnum2String( GroupInjection::RESV ) ));
    BOOST_CHECK_EQUAL( GroupInjection::REIN , GroupInjection::ControlEnumFromString( GroupInjection::ControlEnum2String( GroupInjection::REIN ) ));
    BOOST_CHECK_EQUAL( GroupInjection::VREP , GroupInjection::ControlEnumFromString( GroupInjection::ControlEnum2String( GroupInjection::VREP ) ));
    BOOST_CHECK_EQUAL( GroupInjection::FLD  , GroupInjection::ControlEnumFromString( GroupInjection::ControlEnum2String( GroupInjection::FLD ) ));

    BOOST_CHECK_EQUAL( "NONE" , GroupInjection::ControlEnum2String(GroupInjection::ControlEnumFromString( "NONE" ) ));
    BOOST_CHECK_EQUAL( "RATE" , GroupInjection::ControlEnum2String(GroupInjection::ControlEnumFromString( "RATE" ) ));
    BOOST_CHECK_EQUAL( "RESV" , GroupInjection::ControlEnum2String(GroupInjection::ControlEnumFromString( "RESV" ) ));
    BOOST_CHECK_EQUAL( "REIN" , GroupInjection::ControlEnum2String(GroupInjection::ControlEnumFromString( "REIN" ) ));
    BOOST_CHECK_EQUAL( "VREP" , GroupInjection::ControlEnum2String(GroupInjection::ControlEnumFromString( "VREP" ) ));
    BOOST_CHECK_EQUAL( "FLD"  , GroupInjection::ControlEnum2String(GroupInjection::ControlEnumFromString( "FLD"  ) ));
}

/*****************************************************************/

BOOST_AUTO_TEST_CASE(TestGroupProductionControlEnum2String) {
    BOOST_CHECK_EQUAL( "NONE" , GroupProduction::ControlEnum2String(GroupProduction::NONE));
    BOOST_CHECK_EQUAL( "ORAT" , GroupProduction::ControlEnum2String(GroupProduction::ORAT));
    BOOST_CHECK_EQUAL( "WRAT" , GroupProduction::ControlEnum2String(GroupProduction::WRAT));
    BOOST_CHECK_EQUAL( "GRAT" , GroupProduction::ControlEnum2String(GroupProduction::GRAT));
    BOOST_CHECK_EQUAL( "LRAT" , GroupProduction::ControlEnum2String(GroupProduction::LRAT));
    BOOST_CHECK_EQUAL( "CRAT" , GroupProduction::ControlEnum2String(GroupProduction::CRAT));
    BOOST_CHECK_EQUAL( "RESV" , GroupProduction::ControlEnum2String(GroupProduction::RESV));
    BOOST_CHECK_EQUAL( "PRBL" , GroupProduction::ControlEnum2String(GroupProduction::PRBL));
}


BOOST_AUTO_TEST_CASE(TestGroupProductionControlEnumFromString) {
    BOOST_CHECK_THROW( GroupProduction::ControlEnumFromString("XXX") , std::invalid_argument );
    BOOST_CHECK_EQUAL(GroupProduction::NONE  , GroupProduction::ControlEnumFromString("NONE"));
    BOOST_CHECK_EQUAL(GroupProduction::ORAT  , GroupProduction::ControlEnumFromString("ORAT"));
    BOOST_CHECK_EQUAL(GroupProduction::WRAT  , GroupProduction::ControlEnumFromString("WRAT"));
    BOOST_CHECK_EQUAL(GroupProduction::GRAT  , GroupProduction::ControlEnumFromString("GRAT"));
    BOOST_CHECK_EQUAL(GroupProduction::LRAT  , GroupProduction::ControlEnumFromString("LRAT"));
    BOOST_CHECK_EQUAL(GroupProduction::CRAT  , GroupProduction::ControlEnumFromString("CRAT"));
    BOOST_CHECK_EQUAL(GroupProduction::RESV  , GroupProduction::ControlEnumFromString("RESV"));
    BOOST_CHECK_EQUAL(GroupProduction::PRBL  , GroupProduction::ControlEnumFromString("PRBL"));
}



BOOST_AUTO_TEST_CASE(TestGroupProductionControlEnumLoop) {
    BOOST_CHECK_EQUAL( GroupProduction::NONE, GroupProduction::ControlEnumFromString( GroupProduction::ControlEnum2String( GroupProduction::NONE ) ));
    BOOST_CHECK_EQUAL( GroupProduction::ORAT, GroupProduction::ControlEnumFromString( GroupProduction::ControlEnum2String( GroupProduction::ORAT ) ));
    BOOST_CHECK_EQUAL( GroupProduction::WRAT, GroupProduction::ControlEnumFromString( GroupProduction::ControlEnum2String( GroupProduction::WRAT ) ));
    BOOST_CHECK_EQUAL( GroupProduction::GRAT, GroupProduction::ControlEnumFromString( GroupProduction::ControlEnum2String( GroupProduction::GRAT ) ));
    BOOST_CHECK_EQUAL( GroupProduction::LRAT, GroupProduction::ControlEnumFromString( GroupProduction::ControlEnum2String( GroupProduction::LRAT ) ));
    BOOST_CHECK_EQUAL( GroupProduction::CRAT, GroupProduction::ControlEnumFromString( GroupProduction::ControlEnum2String( GroupProduction::CRAT ) ));
    BOOST_CHECK_EQUAL( GroupProduction::RESV, GroupProduction::ControlEnumFromString( GroupProduction::ControlEnum2String( GroupProduction::RESV ) ));
    BOOST_CHECK_EQUAL( GroupProduction::PRBL, GroupProduction::ControlEnumFromString( GroupProduction::ControlEnum2String( GroupProduction::PRBL ) ));

    BOOST_CHECK_EQUAL( "NONE" , GroupProduction::ControlEnum2String(GroupProduction::ControlEnumFromString( "NONE" ) ));
    BOOST_CHECK_EQUAL( "ORAT" , GroupProduction::ControlEnum2String(GroupProduction::ControlEnumFromString( "ORAT" ) ));
    BOOST_CHECK_EQUAL( "WRAT" , GroupProduction::ControlEnum2String(GroupProduction::ControlEnumFromString( "WRAT" ) ));
    BOOST_CHECK_EQUAL( "GRAT" , GroupProduction::ControlEnum2String(GroupProduction::ControlEnumFromString( "GRAT" ) ));
    BOOST_CHECK_EQUAL( "LRAT" , GroupProduction::ControlEnum2String(GroupProduction::ControlEnumFromString( "LRAT" ) ));
    BOOST_CHECK_EQUAL( "CRAT" , GroupProduction::ControlEnum2String(GroupProduction::ControlEnumFromString( "CRAT" ) ));
    BOOST_CHECK_EQUAL( "RESV" , GroupProduction::ControlEnum2String(GroupProduction::ControlEnumFromString( "RESV" ) ));
    BOOST_CHECK_EQUAL( "PRBL" , GroupProduction::ControlEnum2String(GroupProduction::ControlEnumFromString( "PRBL" ) ));
}

/*****************************************************************/

BOOST_AUTO_TEST_CASE(TestGroupProductionExceedLimitControlEnum2String) {
    BOOST_CHECK_EQUAL( "NONE"     , GroupProductionExceedLimit::ActionEnum2String(GroupProductionExceedLimit::NONE));
    BOOST_CHECK_EQUAL( "CON"      , GroupProductionExceedLimit::ActionEnum2String(GroupProductionExceedLimit::CON));
    BOOST_CHECK_EQUAL( "+CON"     , GroupProductionExceedLimit::ActionEnum2String(GroupProductionExceedLimit::CON_PLUS));
    BOOST_CHECK_EQUAL( "WELL"     , GroupProductionExceedLimit::ActionEnum2String(GroupProductionExceedLimit::WELL));
    BOOST_CHECK_EQUAL( "PLUG"     , GroupProductionExceedLimit::ActionEnum2String(GroupProductionExceedLimit::PLUG));
    BOOST_CHECK_EQUAL( "RATE"     , GroupProductionExceedLimit::ActionEnum2String(GroupProductionExceedLimit::RATE));
}


BOOST_AUTO_TEST_CASE(TestGroupProductionExceedLimitActionEnumFromString) {
    BOOST_CHECK_THROW( GroupProductionExceedLimit::ActionEnumFromString("XXX") , std::invalid_argument );

    BOOST_CHECK_EQUAL(GroupProductionExceedLimit::NONE     , GroupProductionExceedLimit::ActionEnumFromString("NONE"));
    BOOST_CHECK_EQUAL(GroupProductionExceedLimit::CON      , GroupProductionExceedLimit::ActionEnumFromString("CON" ));
    BOOST_CHECK_EQUAL(GroupProductionExceedLimit::CON_PLUS , GroupProductionExceedLimit::ActionEnumFromString("+CON"));
    BOOST_CHECK_EQUAL(GroupProductionExceedLimit::WELL     , GroupProductionExceedLimit::ActionEnumFromString("WELL"));
    BOOST_CHECK_EQUAL(GroupProductionExceedLimit::PLUG     , GroupProductionExceedLimit::ActionEnumFromString("PLUG"));
    BOOST_CHECK_EQUAL(GroupProductionExceedLimit::RATE     , GroupProductionExceedLimit::ActionEnumFromString("RATE"));
}



BOOST_AUTO_TEST_CASE(TestGroupProductionExceedLimitActionEnumLoop) {
    BOOST_CHECK_EQUAL( GroupProductionExceedLimit::NONE     , GroupProductionExceedLimit::ActionEnumFromString( GroupProductionExceedLimit::ActionEnum2String( GroupProductionExceedLimit::NONE     ) ));
    BOOST_CHECK_EQUAL( GroupProductionExceedLimit::CON      , GroupProductionExceedLimit::ActionEnumFromString( GroupProductionExceedLimit::ActionEnum2String( GroupProductionExceedLimit::CON      ) ));
    BOOST_CHECK_EQUAL( GroupProductionExceedLimit::CON_PLUS , GroupProductionExceedLimit::ActionEnumFromString( GroupProductionExceedLimit::ActionEnum2String( GroupProductionExceedLimit::CON_PLUS ) ));
    BOOST_CHECK_EQUAL( GroupProductionExceedLimit::WELL     , GroupProductionExceedLimit::ActionEnumFromString( GroupProductionExceedLimit::ActionEnum2String( GroupProductionExceedLimit::WELL     ) ));
    BOOST_CHECK_EQUAL( GroupProductionExceedLimit::PLUG     , GroupProductionExceedLimit::ActionEnumFromString( GroupProductionExceedLimit::ActionEnum2String( GroupProductionExceedLimit::PLUG     ) ));
    BOOST_CHECK_EQUAL( GroupProductionExceedLimit::RATE     , GroupProductionExceedLimit::ActionEnumFromString( GroupProductionExceedLimit::ActionEnum2String( GroupProductionExceedLimit::RATE     ) ));

    BOOST_CHECK_EQUAL("NONE" , GroupProductionExceedLimit::ActionEnum2String(GroupProductionExceedLimit::ActionEnumFromString( "NONE" ) ));
    BOOST_CHECK_EQUAL("CON"  , GroupProductionExceedLimit::ActionEnum2String(GroupProductionExceedLimit::ActionEnumFromString( "CON"  ) ));
    BOOST_CHECK_EQUAL("+CON" , GroupProductionExceedLimit::ActionEnum2String(GroupProductionExceedLimit::ActionEnumFromString( "+CON" ) ));
    BOOST_CHECK_EQUAL("WELL" , GroupProductionExceedLimit::ActionEnum2String(GroupProductionExceedLimit::ActionEnumFromString( "WELL" ) ));
    BOOST_CHECK_EQUAL("PLUG" , GroupProductionExceedLimit::ActionEnum2String(GroupProductionExceedLimit::ActionEnumFromString( "PLUG" ) ));
    BOOST_CHECK_EQUAL("RATE" , GroupProductionExceedLimit::ActionEnum2String(GroupProductionExceedLimit::ActionEnumFromString( "RATE" ) ));
}

/*****************************************************************/

BOOST_AUTO_TEST_CASE(TestInjectorEnum2String) {
    BOOST_CHECK_EQUAL( "OIL"  ,  WellInjector::Type2String(WellInjector::OIL));
    BOOST_CHECK_EQUAL( "GAS"  ,  WellInjector::Type2String(WellInjector::GAS));
    BOOST_CHECK_EQUAL( "WATER" , WellInjector::Type2String(WellInjector::WATER));
    BOOST_CHECK_EQUAL( "MULTI" , WellInjector::Type2String(WellInjector::MULTI));
}


BOOST_AUTO_TEST_CASE(TestInjectorEnumFromString) {
    BOOST_CHECK_THROW( WellInjector::TypeFromString("XXX") , std::invalid_argument );
    BOOST_CHECK_EQUAL( WellInjector::OIL   , WellInjector::TypeFromString("OIL"));
    BOOST_CHECK_EQUAL( WellInjector::WATER , WellInjector::TypeFromString("WATER"));
    BOOST_CHECK_EQUAL( WellInjector::WATER , WellInjector::TypeFromString("WAT"));
    BOOST_CHECK_EQUAL( WellInjector::GAS   , WellInjector::TypeFromString("GAS"));
    BOOST_CHECK_EQUAL( WellInjector::MULTI , WellInjector::TypeFromString("MULTI"));
}



BOOST_AUTO_TEST_CASE(TestInjectorEnumLoop) {
    BOOST_CHECK_EQUAL( WellInjector::OIL     , WellInjector::TypeFromString( WellInjector::Type2String( WellInjector::OIL ) ));
    BOOST_CHECK_EQUAL( WellInjector::WATER   , WellInjector::TypeFromString( WellInjector::Type2String( WellInjector::WATER ) ));
    BOOST_CHECK_EQUAL( WellInjector::GAS     , WellInjector::TypeFromString( WellInjector::Type2String( WellInjector::GAS ) ));
    BOOST_CHECK_EQUAL( WellInjector::MULTI   , WellInjector::TypeFromString( WellInjector::Type2String( WellInjector::MULTI ) ));

    BOOST_CHECK_EQUAL( "MULTI"    , WellInjector::Type2String(WellInjector::TypeFromString(  "MULTI" ) ));
    BOOST_CHECK_EQUAL( "OIL"      , WellInjector::Type2String(WellInjector::TypeFromString(  "OIL" ) ));
    BOOST_CHECK_EQUAL( "GAS"      , WellInjector::Type2String(WellInjector::TypeFromString(  "GAS" ) ));
    BOOST_CHECK_EQUAL( "WATER"    , WellInjector::Type2String(WellInjector::TypeFromString(  "WATER" ) ));
}

/*****************************************************************/

BOOST_AUTO_TEST_CASE(InjectorCOntrolMopdeEnum2String) {
    BOOST_CHECK_EQUAL( "RATE"  ,  WellInjector::ControlMode2String(WellInjector::RATE));
    BOOST_CHECK_EQUAL( "RESV"  ,  WellInjector::ControlMode2String(WellInjector::RESV));
    BOOST_CHECK_EQUAL( "BHP" , WellInjector::ControlMode2String(WellInjector::BHP));
    BOOST_CHECK_EQUAL( "THP" , WellInjector::ControlMode2String(WellInjector::THP));
    BOOST_CHECK_EQUAL( "GRUP" , WellInjector::ControlMode2String(WellInjector::GRUP));
}


BOOST_AUTO_TEST_CASE(InjectorControlModeEnumFromString) {
    BOOST_CHECK_THROW( WellInjector::ControlModeFromString("XXX") , std::invalid_argument );
    BOOST_CHECK_EQUAL( WellInjector::RATE   , WellInjector::ControlModeFromString("RATE"));
    BOOST_CHECK_EQUAL( WellInjector::BHP , WellInjector::ControlModeFromString("BHP"));
    BOOST_CHECK_EQUAL( WellInjector::RESV   , WellInjector::ControlModeFromString("RESV"));
    BOOST_CHECK_EQUAL( WellInjector::THP , WellInjector::ControlModeFromString("THP"));
    BOOST_CHECK_EQUAL( WellInjector::GRUP , WellInjector::ControlModeFromString("GRUP"));
}



BOOST_AUTO_TEST_CASE(InjectorControlModeEnumLoop) {
    BOOST_CHECK_EQUAL( WellInjector::RATE     , WellInjector::ControlModeFromString( WellInjector::ControlMode2String( WellInjector::RATE ) ));
    BOOST_CHECK_EQUAL( WellInjector::BHP   , WellInjector::ControlModeFromString( WellInjector::ControlMode2String( WellInjector::BHP ) ));
    BOOST_CHECK_EQUAL( WellInjector::RESV     , WellInjector::ControlModeFromString( WellInjector::ControlMode2String( WellInjector::RESV ) ));
    BOOST_CHECK_EQUAL( WellInjector::THP   , WellInjector::ControlModeFromString( WellInjector::ControlMode2String( WellInjector::THP ) ));
    BOOST_CHECK_EQUAL( WellInjector::GRUP   , WellInjector::ControlModeFromString( WellInjector::ControlMode2String( WellInjector::GRUP ) ));

    BOOST_CHECK_EQUAL( "THP"    , WellInjector::ControlMode2String(WellInjector::ControlModeFromString(  "THP" ) ));
    BOOST_CHECK_EQUAL( "RATE"      , WellInjector::ControlMode2String(WellInjector::ControlModeFromString(  "RATE" ) ));
    BOOST_CHECK_EQUAL( "RESV"      , WellInjector::ControlMode2String(WellInjector::ControlModeFromString(  "RESV" ) ));
    BOOST_CHECK_EQUAL( "BHP"    , WellInjector::ControlMode2String(WellInjector::ControlModeFromString(  "BHP" ) ));
    BOOST_CHECK_EQUAL( "GRUP"    , WellInjector::ControlMode2String(WellInjector::ControlModeFromString(  "GRUP" ) ));
}



/*****************************************************************/

BOOST_AUTO_TEST_CASE(InjectorStatusEnum2String) {
    BOOST_CHECK_EQUAL( "OPEN"  ,  WellCommon::Status2String(WellCommon::OPEN));
    BOOST_CHECK_EQUAL( "SHUT"  ,  WellCommon::Status2String(WellCommon::SHUT));
    BOOST_CHECK_EQUAL( "AUTO"   ,  WellCommon::Status2String(WellCommon::AUTO));
    BOOST_CHECK_EQUAL( "STOP"   ,  WellCommon::Status2String(WellCommon::STOP));
}


BOOST_AUTO_TEST_CASE(InjectorStatusEnumFromString) {
    BOOST_CHECK_THROW( WellCommon::StatusFromString("XXX") , std::invalid_argument );
    BOOST_CHECK_EQUAL( WellCommon::OPEN   , WellCommon::StatusFromString("OPEN"));
    BOOST_CHECK_EQUAL( WellCommon::AUTO , WellCommon::StatusFromString("AUTO"));
    BOOST_CHECK_EQUAL( WellCommon::SHUT   , WellCommon::StatusFromString("SHUT"));
    BOOST_CHECK_EQUAL( WellCommon::STOP , WellCommon::StatusFromString("STOP"));
}



BOOST_AUTO_TEST_CASE(InjectorStatusEnumLoop) {
    BOOST_CHECK_EQUAL( WellCommon::OPEN     , WellCommon::StatusFromString( WellCommon::Status2String( WellCommon::OPEN ) ));
    BOOST_CHECK_EQUAL( WellCommon::AUTO   , WellCommon::StatusFromString( WellCommon::Status2String( WellCommon::AUTO ) ));
    BOOST_CHECK_EQUAL( WellCommon::SHUT     , WellCommon::StatusFromString( WellCommon::Status2String( WellCommon::SHUT ) ));
    BOOST_CHECK_EQUAL( WellCommon::STOP   , WellCommon::StatusFromString( WellCommon::Status2String( WellCommon::STOP ) ));

    BOOST_CHECK_EQUAL( "STOP"    , WellCommon::Status2String(WellCommon::StatusFromString(  "STOP" ) ));
    BOOST_CHECK_EQUAL( "OPEN"      , WellCommon::Status2String(WellCommon::StatusFromString(  "OPEN" ) ));
    BOOST_CHECK_EQUAL( "SHUT"      , WellCommon::Status2String(WellCommon::StatusFromString(  "SHUT" ) ));
    BOOST_CHECK_EQUAL( "AUTO"    , WellCommon::Status2String(WellCommon::StatusFromString(  "AUTO" ) ));
}



/*****************************************************************/

BOOST_AUTO_TEST_CASE(ProducerCOntrolMopdeEnum2String) {
    BOOST_CHECK_EQUAL( "ORAT"  ,  WellProducer::ControlMode2String(WellProducer::ORAT));
    BOOST_CHECK_EQUAL( "WRAT"  ,  WellProducer::ControlMode2String(WellProducer::WRAT));
    BOOST_CHECK_EQUAL( "GRAT"  , WellProducer::ControlMode2String(WellProducer::GRAT));
    BOOST_CHECK_EQUAL( "LRAT"  , WellProducer::ControlMode2String(WellProducer::LRAT));
    BOOST_CHECK_EQUAL( "CRAT"  , WellProducer::ControlMode2String(WellProducer::CRAT));
    BOOST_CHECK_EQUAL( "RESV"  ,  WellProducer::ControlMode2String(WellProducer::RESV));
    BOOST_CHECK_EQUAL( "BHP"   , WellProducer::ControlMode2String(WellProducer::BHP));
    BOOST_CHECK_EQUAL( "THP"   , WellProducer::ControlMode2String(WellProducer::THP));
    BOOST_CHECK_EQUAL( "GRUP"  , WellProducer::ControlMode2String(WellProducer::GRUP));
}


BOOST_AUTO_TEST_CASE(ProducerControlModeEnumFromString) {
    BOOST_CHECK_THROW( WellProducer::ControlModeFromString("XRAT") , std::invalid_argument );
    BOOST_CHECK_EQUAL( WellProducer::ORAT   , WellProducer::ControlModeFromString("ORAT"));
    BOOST_CHECK_EQUAL( WellProducer::WRAT   , WellProducer::ControlModeFromString("WRAT"));
    BOOST_CHECK_EQUAL( WellProducer::GRAT   , WellProducer::ControlModeFromString("GRAT"));
    BOOST_CHECK_EQUAL( WellProducer::LRAT   , WellProducer::ControlModeFromString("LRAT"));
    BOOST_CHECK_EQUAL( WellProducer::CRAT   , WellProducer::ControlModeFromString("CRAT"));
    BOOST_CHECK_EQUAL( WellProducer::RESV   , WellProducer::ControlModeFromString("RESV"));
    BOOST_CHECK_EQUAL( WellProducer::BHP    , WellProducer::ControlModeFromString("BHP" ));
    BOOST_CHECK_EQUAL( WellProducer::THP    , WellProducer::ControlModeFromString("THP" ));
    BOOST_CHECK_EQUAL( WellProducer::GRUP   , WellProducer::ControlModeFromString("GRUP"));
}



BOOST_AUTO_TEST_CASE(ProducerControlModeEnumLoop) {
    BOOST_CHECK_EQUAL( WellProducer::ORAT     , WellProducer::ControlModeFromString( WellProducer::ControlMode2String( WellProducer::ORAT ) ));
    BOOST_CHECK_EQUAL( WellProducer::WRAT     , WellProducer::ControlModeFromString( WellProducer::ControlMode2String( WellProducer::WRAT ) ));
    BOOST_CHECK_EQUAL( WellProducer::GRAT     , WellProducer::ControlModeFromString( WellProducer::ControlMode2String( WellProducer::GRAT ) ));
    BOOST_CHECK_EQUAL( WellProducer::LRAT     , WellProducer::ControlModeFromString( WellProducer::ControlMode2String( WellProducer::LRAT ) ));
    BOOST_CHECK_EQUAL( WellProducer::CRAT     , WellProducer::ControlModeFromString( WellProducer::ControlMode2String( WellProducer::CRAT ) ));
    BOOST_CHECK_EQUAL( WellProducer::RESV     , WellProducer::ControlModeFromString( WellProducer::ControlMode2String( WellProducer::RESV ) ));
    BOOST_CHECK_EQUAL( WellProducer::BHP      , WellProducer::ControlModeFromString( WellProducer::ControlMode2String( WellProducer::BHP  ) ));
    BOOST_CHECK_EQUAL( WellProducer::THP      , WellProducer::ControlModeFromString( WellProducer::ControlMode2String( WellProducer::THP  ) ));
    BOOST_CHECK_EQUAL( WellProducer::GRUP     , WellProducer::ControlModeFromString( WellProducer::ControlMode2String( WellProducer::GRUP ) ));

    BOOST_CHECK_EQUAL( "ORAT"      , WellProducer::ControlMode2String(WellProducer::ControlModeFromString( "ORAT"  ) ));
    BOOST_CHECK_EQUAL( "WRAT"      , WellProducer::ControlMode2String(WellProducer::ControlModeFromString( "WRAT"  ) ));
    BOOST_CHECK_EQUAL( "GRAT"      , WellProducer::ControlMode2String(WellProducer::ControlModeFromString( "GRAT"  ) ));
    BOOST_CHECK_EQUAL( "LRAT"      , WellProducer::ControlMode2String(WellProducer::ControlModeFromString( "LRAT"  ) ));
    BOOST_CHECK_EQUAL( "CRAT"      , WellProducer::ControlMode2String(WellProducer::ControlModeFromString( "CRAT"  ) ));
    BOOST_CHECK_EQUAL( "RESV"      , WellProducer::ControlMode2String(WellProducer::ControlModeFromString( "RESV"  ) ));
    BOOST_CHECK_EQUAL( "BHP"       , WellProducer::ControlMode2String(WellProducer::ControlModeFromString( "BHP"   ) ));
    BOOST_CHECK_EQUAL( "THP"       , WellProducer::ControlMode2String(WellProducer::ControlModeFromString( "THP"   ) ));
    BOOST_CHECK_EQUAL( "GRUP"      , WellProducer::ControlMode2String(WellProducer::ControlModeFromString( "GRUP"  ) ));
}

/*******************************************************************/
/*****************************************************************/

BOOST_AUTO_TEST_CASE(GuideRatePhaseEnum2String) {
    BOOST_CHECK_EQUAL( "OIL"  ,  GuideRate::GuideRatePhaseEnum2String(GuideRate::OIL));
    BOOST_CHECK_EQUAL( "WAT"  ,  GuideRate::GuideRatePhaseEnum2String(GuideRate::WAT));
    BOOST_CHECK_EQUAL( "GAS"  ,  GuideRate::GuideRatePhaseEnum2String(GuideRate::GAS));
    BOOST_CHECK_EQUAL( "LIQ"  ,  GuideRate::GuideRatePhaseEnum2String(GuideRate::LIQ));
    BOOST_CHECK_EQUAL( "COMB"  ,  GuideRate::GuideRatePhaseEnum2String(GuideRate::COMB));
    BOOST_CHECK_EQUAL( "WGA"  ,  GuideRate::GuideRatePhaseEnum2String(GuideRate::WGA));
    BOOST_CHECK_EQUAL( "CVAL"  ,  GuideRate::GuideRatePhaseEnum2String(GuideRate::CVAL));
    BOOST_CHECK_EQUAL( "RAT"  ,  GuideRate::GuideRatePhaseEnum2String(GuideRate::RAT));
    BOOST_CHECK_EQUAL( "RES"  ,  GuideRate::GuideRatePhaseEnum2String(GuideRate::RES));
    BOOST_CHECK_EQUAL( "UNDEFINED"  ,  GuideRate::GuideRatePhaseEnum2String(GuideRate::UNDEFINED));
}


BOOST_AUTO_TEST_CASE(GuideRatePhaseEnumFromString) {
    BOOST_CHECK_THROW( GuideRate::GuideRatePhaseEnumFromString("XRAT") , std::invalid_argument );
    BOOST_CHECK_EQUAL( GuideRate::OIL   , GuideRate::GuideRatePhaseEnumFromString("OIL"));
    BOOST_CHECK_EQUAL( GuideRate::WAT   , GuideRate::GuideRatePhaseEnumFromString("WAT"));
    BOOST_CHECK_EQUAL( GuideRate::GAS   , GuideRate::GuideRatePhaseEnumFromString("GAS"));
    BOOST_CHECK_EQUAL( GuideRate::LIQ   , GuideRate::GuideRatePhaseEnumFromString("LIQ"));
    BOOST_CHECK_EQUAL( GuideRate::COMB   , GuideRate::GuideRatePhaseEnumFromString("COMB"));
    BOOST_CHECK_EQUAL( GuideRate::WGA   , GuideRate::GuideRatePhaseEnumFromString("WGA"));
    BOOST_CHECK_EQUAL( GuideRate::CVAL   , GuideRate::GuideRatePhaseEnumFromString("CVAL"));
    BOOST_CHECK_EQUAL( GuideRate::RAT   , GuideRate::GuideRatePhaseEnumFromString("RAT"));
    BOOST_CHECK_EQUAL( GuideRate::RES   , GuideRate::GuideRatePhaseEnumFromString("RES"));
    BOOST_CHECK_EQUAL( GuideRate::UNDEFINED, GuideRate::GuideRatePhaseEnumFromString("UNDEFINED"));
}



BOOST_AUTO_TEST_CASE(GuideRatePhaseEnum2Loop) {
    BOOST_CHECK_EQUAL( GuideRate::OIL     , GuideRate::GuideRatePhaseEnumFromString( GuideRate::GuideRatePhaseEnum2String( GuideRate::OIL ) ));
    BOOST_CHECK_EQUAL( GuideRate::WAT     , GuideRate::GuideRatePhaseEnumFromString( GuideRate::GuideRatePhaseEnum2String( GuideRate::WAT ) ));
    BOOST_CHECK_EQUAL( GuideRate::GAS     , GuideRate::GuideRatePhaseEnumFromString( GuideRate::GuideRatePhaseEnum2String( GuideRate::GAS ) ));
    BOOST_CHECK_EQUAL( GuideRate::LIQ     , GuideRate::GuideRatePhaseEnumFromString( GuideRate::GuideRatePhaseEnum2String( GuideRate::LIQ ) ));
    BOOST_CHECK_EQUAL( GuideRate::COMB     , GuideRate::GuideRatePhaseEnumFromString( GuideRate::GuideRatePhaseEnum2String( GuideRate::COMB ) ));
    BOOST_CHECK_EQUAL( GuideRate::WGA     , GuideRate::GuideRatePhaseEnumFromString( GuideRate::GuideRatePhaseEnum2String( GuideRate::WGA ) ));
    BOOST_CHECK_EQUAL( GuideRate::CVAL     , GuideRate::GuideRatePhaseEnumFromString( GuideRate::GuideRatePhaseEnum2String( GuideRate::CVAL ) ));
    BOOST_CHECK_EQUAL( GuideRate::RAT     , GuideRate::GuideRatePhaseEnumFromString( GuideRate::GuideRatePhaseEnum2String( GuideRate::RAT ) ));
    BOOST_CHECK_EQUAL( GuideRate::RES     , GuideRate::GuideRatePhaseEnumFromString( GuideRate::GuideRatePhaseEnum2String( GuideRate::RES ) ));
    BOOST_CHECK_EQUAL( GuideRate::UNDEFINED     , GuideRate::GuideRatePhaseEnumFromString( GuideRate::GuideRatePhaseEnum2String( GuideRate::UNDEFINED ) ));

    BOOST_CHECK_EQUAL( "OIL"      , GuideRate::GuideRatePhaseEnum2String(GuideRate::GuideRatePhaseEnumFromString( "OIL"  ) ));
    BOOST_CHECK_EQUAL( "WAT"      , GuideRate::GuideRatePhaseEnum2String(GuideRate::GuideRatePhaseEnumFromString( "WAT"  ) ));
    BOOST_CHECK_EQUAL( "GAS"      , GuideRate::GuideRatePhaseEnum2String(GuideRate::GuideRatePhaseEnumFromString( "GAS"  ) ));
    BOOST_CHECK_EQUAL( "LIQ"      , GuideRate::GuideRatePhaseEnum2String(GuideRate::GuideRatePhaseEnumFromString( "LIQ"  ) ));
    BOOST_CHECK_EQUAL( "COMB"      , GuideRate::GuideRatePhaseEnum2String(GuideRate::GuideRatePhaseEnumFromString( "COMB"  ) ));
    BOOST_CHECK_EQUAL( "WGA"      , GuideRate::GuideRatePhaseEnum2String(GuideRate::GuideRatePhaseEnumFromString( "WGA"  ) ));
    BOOST_CHECK_EQUAL( "CVAL"      , GuideRate::GuideRatePhaseEnum2String(GuideRate::GuideRatePhaseEnumFromString( "CVAL"  ) ));
    BOOST_CHECK_EQUAL( "RAT"      , GuideRate::GuideRatePhaseEnum2String(GuideRate::GuideRatePhaseEnumFromString( "RAT"  ) ));
    BOOST_CHECK_EQUAL( "RES"      , GuideRate::GuideRatePhaseEnum2String(GuideRate::GuideRatePhaseEnumFromString( "RES"  ) ));
    BOOST_CHECK_EQUAL( "UNDEFINED"      , GuideRate::GuideRatePhaseEnum2String(GuideRate::GuideRatePhaseEnumFromString( "UNDEFINED"  ) ));

}

BOOST_AUTO_TEST_CASE(handleWEFAC) {
    Opm::Parser parser;
    std::string input =
            "START             -- 0 \n"
            "19 JUN 2007 / \n"
            "SCHEDULE\n"
            "DATES             -- 1\n"
            " 10  OKT 2008 / \n"
            "/\n"
            "WELSPECS\n"
            "    'P'       'OP'   9   9 1*     'OIL' 1*      1*  1*   1*  1*   1*  1*  / \n"
            "    'I'       'OP'   1   1 1*     'WATER' 1*      1*  1*   1*  1*   1*  1*  / \n"
            "/\n"
            "COMPDAT\n"
            " 'P'  9  9   1   1 'OPEN' 1*   32.948   0.311  3047.839 1*  1*  'X'  22.100 / \n"
            " 'P'  9  9   2   2 'OPEN' 1*   46.825   0.311  4332.346 1*  1*  'X'  22.123 / \n"
            " 'I'  1  1   1   1 'OPEN' 1*   32.948   0.311  3047.839 1*  1*  'X'  22.100 / \n"
            "/\n"
            "WCONHIST\n"
            " 'P' 'OPEN' 'RESV' 6*  500 / \n"
            "/\n"
            "WCONINJH\n"
            " 'I' 'WATER' 1* 100 250 / \n"
            "/\n"
            "WEFAC\n"
            "   'P' 0.5 / \n"
            "   'I' 0.9 / \n"
            "/\n"
            "DATES             -- 2\n"
            " 15  OKT 2008 / \n"
            "/\n"

            "DATES             -- 3\n"
            " 18  OKT 2008 / \n"
            "/\n"
            "WEFAC\n"
            "   'P' 1.0 / \n"
            "/\n"
            ;

    auto deck = parser.parseString(input);
    EclipseGrid grid(10,10,10);
    TableManager table ( deck );
    Eclipse3DProperties eclipseProperties ( deck , table, grid);
    Runspec runspec (deck);
    Schedule schedule(deck, grid , eclipseProperties, runspec);
<<<<<<< HEAD
    {
        auto* well_p = schedule.getWell("P");
        auto* well_i = schedule.getWell("I");

        //start
        BOOST_CHECK_EQUAL(well_p->getEfficiencyFactor(0), 1.0);
        BOOST_CHECK_EQUAL(well_i->getEfficiencyFactor(0), 1.0);
=======
>>>>>>> 4fb428e8

        //1
        BOOST_CHECK_EQUAL(well_p->getEfficiencyFactor(1), 0.5);
        BOOST_CHECK_EQUAL(well_i->getEfficiencyFactor(1), 0.9);

        //2
        BOOST_CHECK_EQUAL(well_p->getEfficiencyFactor(2), 0.5);
        BOOST_CHECK_EQUAL(well_i->getEfficiencyFactor(2), 0.9);

        //3
        BOOST_CHECK_EQUAL(well_p->getEfficiencyFactor(3), 1.0);
        BOOST_CHECK_EQUAL(well_i->getEfficiencyFactor(3), 0.9);
    }
    //1
    BOOST_CHECK_EQUAL(schedule.getWell2("P", 1).getEfficiencyFactor(), 0.5);
    BOOST_CHECK_EQUAL(schedule.getWell2("I", 1).getEfficiencyFactor(), 0.9);

    //2
    BOOST_CHECK_EQUAL(schedule.getWell2("P", 2).getEfficiencyFactor(), 0.5);
    BOOST_CHECK_EQUAL(schedule.getWell2("I", 2).getEfficiencyFactor(), 0.9);

    //3
    BOOST_CHECK_EQUAL(schedule.getWell2("P", 3).getEfficiencyFactor(), 1.0);
    BOOST_CHECK_EQUAL(schedule.getWell2("I", 3).getEfficiencyFactor(), 0.9);
}

BOOST_AUTO_TEST_CASE(historic_BHP_and_THP) {
    Opm::Parser parser;
    std::string input =
        "START             -- 0 \n"
        "19 JUN 2007 / \n"
        "SCHEDULE\n"
        "DATES             -- 1\n"
        " 10  OKT 2008 / \n"
        "/\n"
        "WELSPECS\n"
        " 'P' 'OP' 9 9 1 'OIL' 1* / \n"
        " 'P1' 'OP' 9 9 1 'OIL' 1* / \n"
        " 'I' 'OP' 9 9 1 'WATER' 1* / \n"
        "/\n"
        "WCONHIST\n"
        " P SHUT ORAT 6  500 0 0 0 1.2 1.1 / \n"
        "/\n"
        "WCONPROD\n"
        " P1 SHUT ORAT 6  500 0 0 0 3.2 3.1 / \n"
        "/\n"
        "WCONINJH\n"
        " I WATER STOP 100 2.1 2.2 / \n"
        "/\n"
        ;

    auto deck = parser.parseString(input);
    EclipseGrid grid(10,10,10);
    TableManager table ( deck );
    Eclipse3DProperties eclipseProperties ( deck , table, grid);
    Runspec runspec (deck);
    Schedule schedule( deck, grid, eclipseProperties,runspec);

<<<<<<< HEAD
    {
        const auto& prod = schedule.getWell("P")->getProductionProperties(1);
        const auto& pro1 = schedule.getWell("P1")->getProductionProperties(1);
        const auto& inje = schedule.getWell("I")->getInjectionProperties(1);

        BOOST_CHECK_CLOSE( 1.1 * 1e5,  prod.BHPH, 1e-5 );
        BOOST_CHECK_CLOSE( 1.2 * 1e5,  prod.THPH, 1e-5 );
        BOOST_CHECK_CLOSE( 2.1 * 1e5,  inje.BHPH, 1e-5 );
        BOOST_CHECK_CLOSE( 2.2 * 1e5,  inje.THPH, 1e-5 );
        BOOST_CHECK_CLOSE( 0.0 * 1e5,  pro1.BHPH, 1e-5 );
        BOOST_CHECK_CLOSE( 0.0 * 1e5,  pro1.THPH, 1e-5 );

        {
            const auto& wtest_config = schedule.wtestConfig(0);
            BOOST_CHECK_EQUAL(wtest_config.size(), 0);
        }

        {
            const auto& wtest_config = schedule.wtestConfig(1);
            BOOST_CHECK_EQUAL(wtest_config.size(), 0);
        }
    }
    {
        const auto& prod = schedule.getWell2("P", 1).getProductionProperties();
        const auto& pro1 = schedule.getWell2("P1", 1).getProductionProperties();
        const auto& inje = schedule.getWell2("I", 1).getInjectionProperties();

        BOOST_CHECK_CLOSE( 1.1 * 1e5,  prod.BHPH, 1e-5 );
        BOOST_CHECK_CLOSE( 1.2 * 1e5,  prod.THPH, 1e-5 );
        BOOST_CHECK_CLOSE( 2.1 * 1e5,  inje.BHPH, 1e-5 );
        BOOST_CHECK_CLOSE( 2.2 * 1e5,  inje.THPH, 1e-5 );
        BOOST_CHECK_CLOSE( 0.0 * 1e5,  pro1.BHPH, 1e-5 );
        BOOST_CHECK_CLOSE( 0.0 * 1e5,  pro1.THPH, 1e-5 );

        {
            const auto& wtest_config = schedule.wtestConfig(0);
            BOOST_CHECK_EQUAL(wtest_config.size(), 0);
        }

        {
            const auto& wtest_config = schedule.wtestConfig(1);
            BOOST_CHECK_EQUAL(wtest_config.size(), 0);
        }
    }
}

BOOST_AUTO_TEST_CASE(FilterCompletions) {
  EclipseGrid grid1(10,10,10);
  std::vector<int> actnum(1000,1);
  auto deck = createDeckWithWellsAndCompletionData();
  TableManager table ( deck );
  Eclipse3DProperties eclipseProperties ( deck , table, grid1);
  Runspec runspec (deck);
  Schedule schedule(deck, grid1 , eclipseProperties, runspec);
  const auto& well = schedule.getWell("OP_1");
  {
      const auto& c1_1 = well->getConnections(1);
      const auto& c1_3 = well->getConnections(3);
      BOOST_CHECK_EQUAL(2, c1_1.size());
      BOOST_CHECK_EQUAL(9, c1_3.size());
  }
  actnum[grid1.getGlobalIndex(8,8,1)] = 0;
  {
      EclipseGrid grid2(grid1, actnum);
      schedule.filterConnections(grid2);
=======
    {
        const auto& prod = schedule.getWell2("P", 1).getProductionProperties();
        const auto& pro1 = schedule.getWell2("P1", 1).getProductionProperties();
        const auto& inje = schedule.getWell2("I", 1).getInjectionProperties();

        BOOST_CHECK_CLOSE( 1.1 * 1e5,  prod.BHPH, 1e-5 );
        BOOST_CHECK_CLOSE( 1.2 * 1e5,  prod.THPH, 1e-5 );
        BOOST_CHECK_CLOSE( 2.1 * 1e5,  inje.BHPH, 1e-5 );
        BOOST_CHECK_CLOSE( 2.2 * 1e5,  inje.THPH, 1e-5 );
        BOOST_CHECK_CLOSE( 0.0 * 1e5,  pro1.BHPH, 1e-5 );
        BOOST_CHECK_CLOSE( 0.0 * 1e5,  pro1.THPH, 1e-5 );

        {
            const auto& wtest_config = schedule.wtestConfig(0);
            BOOST_CHECK_EQUAL(wtest_config.size(), 0);
        }

        {
            const auto& wtest_config = schedule.wtestConfig(1);
            BOOST_CHECK_EQUAL(wtest_config.size(), 0);
        }
    }
}

BOOST_AUTO_TEST_CASE(FilterCompletions2) {
    EclipseGrid grid1(10,10,10);
    std::vector<int> actnum(1000,1);
    auto deck = createDeckWithWellsAndCompletionData();
    TableManager table ( deck );
    Eclipse3DProperties eclipseProperties ( deck , table, grid1);
    Runspec runspec (deck);
    Schedule schedule(deck, grid1 , eclipseProperties, runspec);
    {
        const auto& c1_1 = schedule.getWell2("OP_1", 1).getConnections();
        const auto& c1_3 = schedule.getWell2("OP_1", 3).getConnections();
        BOOST_CHECK_EQUAL(2, c1_1.size());
        BOOST_CHECK_EQUAL(9, c1_3.size());
    }
    actnum[grid1.getGlobalIndex(8,8,1)] = 0;
    {
        EclipseGrid grid2(grid1, actnum);
        schedule.filterConnections(grid2);

        const auto& c1_1 = schedule.getWell2("OP_1", 1).getConnections();
        const auto& c1_3 = schedule.getWell2("OP_1", 3).getConnections();
        BOOST_CHECK_EQUAL(1, c1_1.size());
        BOOST_CHECK_EQUAL(8, c1_3.size());

        BOOST_CHECK_EQUAL(2, c1_1.inputSize());
        BOOST_CHECK_EQUAL(9, c1_3.inputSize());
    }
}


>>>>>>> 4fb428e8




BOOST_AUTO_TEST_CASE(FilterCompletions2) {
    EclipseGrid grid1(10,10,10);
    std::vector<int> actnum(1000,1);
    auto deck = createDeckWithWellsAndCompletionData();
    TableManager table ( deck );
    Eclipse3DProperties eclipseProperties ( deck , table, grid1);
    Runspec runspec (deck);
    Schedule schedule(deck, grid1 , eclipseProperties, runspec);
    {
        const auto& c1_1 = schedule.getWell2("OP_1", 1).getConnections();
        const auto& c1_3 = schedule.getWell2("OP_1", 3).getConnections();
        BOOST_CHECK_EQUAL(2, c1_1.size());
        BOOST_CHECK_EQUAL(9, c1_3.size());
    }
    actnum[grid1.getGlobalIndex(8,8,1)] = 0;
    {
        EclipseGrid grid2(grid1, actnum);
        schedule.filterConnections(grid2);

        const auto& c1_1 = schedule.getWell2("OP_1", 1).getConnections();
        const auto& c1_3 = schedule.getWell2("OP_1", 3).getConnections();
        BOOST_CHECK_EQUAL(1, c1_1.size());
        BOOST_CHECK_EQUAL(8, c1_3.size());

        BOOST_CHECK_EQUAL(2, c1_1.inputSize());
        BOOST_CHECK_EQUAL(9, c1_3.inputSize());
    }
}




BOOST_AUTO_TEST_CASE(VFPINJ_TEST) {
    const char *deckData = "\
START\n \
8 MAR 1998 /\n \
\n \
GRID \n\
PERMX \n\
  1000*0.10/ \n\
COPY \n\
  PERMX PERMY / \n\
  PERMX PERMZ / \n\
/ \n \
SCHEDULE \n\
VFPINJ \n                                       \
-- Table Depth  Rate   TAB  UNITS  BODY    \n\
-- ----- ----- ----- ----- ------ -----    \n\
       5  32.9   WAT   THP METRIC   BHP /  \n\
-- Rate axis \n\
1 3 5 /      \n\
-- THP axis  \n\
7 11 /       \n\
-- Table data with THP# <values 1-num_rates> \n\
1 1.5 2.5 3.5 /    \n\
2 4.5 5.5 6.5 /    \n\
TSTEP \n\
10 10/\n\
VFPINJ \n                                       \
-- Table Depth  Rate   TAB  UNITS  BODY    \n\
-- ----- ----- ----- ----- ------ -----    \n\
       5  100   GAS   THP METRIC   BHP /  \n\
-- Rate axis \n\
1 3 5 /      \n\
-- THP axis  \n\
7 11 /       \n\
-- Table data with THP# <values 1-num_rates> \n\
1 1.5 2.5 3.5 /    \n\
2 4.5 5.5 6.5 /    \n\
--\n\
VFPINJ \n                                       \
-- Table Depth  Rate   TAB  UNITS  BODY    \n\
-- ----- ----- ----- ----- ------ -----    \n\
       10 200  WAT   THP METRIC   BHP /  \n\
-- Rate axis \n\
1 3 5 /      \n\
-- THP axis  \n\
7 11 /       \n\
-- Table data with THP# <values 1-num_rates> \n\
1 1.5 2.5 3.5 /    \n\
2 4.5 5.5 6.5 /    \n";


    Opm::Parser parser;
    auto deck = parser.parseString(deckData);
    EclipseGrid grid1(10,10,10);
    TableManager table ( deck );
    Eclipse3DProperties eclipseProperties ( deck , table, grid1);
    Runspec runspec (deck);
    Schedule schedule(deck, grid1 , eclipseProperties, runspec);

    BOOST_CHECK( schedule.getEvents().hasEvent(ScheduleEvents::VFPINJ_UPDATE, 0));
    BOOST_CHECK( !schedule.getEvents().hasEvent(ScheduleEvents::VFPINJ_UPDATE, 1));
    BOOST_CHECK( schedule.getEvents().hasEvent(ScheduleEvents::VFPINJ_UPDATE, 2));

    // No such table id
    BOOST_CHECK_THROW(schedule.getVFPInjTable(77,0), std::invalid_argument);

    // Table not defined at step 0
    BOOST_CHECK_THROW(schedule.getVFPInjTable(10,0), std::invalid_argument);

    const Opm::VFPInjTable& vfpinjTable2 = schedule.getVFPInjTable(5, 2);
    BOOST_CHECK_EQUAL(vfpinjTable2.getTableNum(), 5);
    BOOST_CHECK_EQUAL(vfpinjTable2.getDatumDepth(), 100);
    BOOST_CHECK_EQUAL(vfpinjTable2.getFloType(), Opm::VFPInjTable::FLO_GAS);

    const Opm::VFPInjTable& vfpinjTable3 = schedule.getVFPInjTable(10, 2);
    BOOST_CHECK_EQUAL(vfpinjTable3.getTableNum(), 10);
    BOOST_CHECK_EQUAL(vfpinjTable3.getDatumDepth(), 200);
    BOOST_CHECK_EQUAL(vfpinjTable3.getFloType(), Opm::VFPInjTable::FLO_WAT);

    const Opm::VFPInjTable& vfpinjTable = schedule.getVFPInjTable(5, 0);
    BOOST_CHECK_EQUAL(vfpinjTable.getTableNum(), 5);
    BOOST_CHECK_EQUAL(vfpinjTable.getDatumDepth(), 32.9);
    BOOST_CHECK_EQUAL(vfpinjTable.getFloType(), Opm::VFPInjTable::FLO_WAT);

    const auto vfp_tables0 = schedule.getVFPInjTables(0);
    BOOST_CHECK_EQUAL( vfp_tables0.size(), 1);

    const auto vfp_tables2 = schedule.getVFPInjTables(2);
    BOOST_CHECK_EQUAL( vfp_tables2.size(), 2);
    //Flo axis
    {
        const std::vector<double>& flo = vfpinjTable.getFloAxis();
        BOOST_REQUIRE_EQUAL(flo.size(), 3);

        //Unit of FLO is SM3/day, convert to SM3/second
        double conversion_factor = 1.0 / (60*60*24);
        BOOST_CHECK_EQUAL(flo[0], 1*conversion_factor);
        BOOST_CHECK_EQUAL(flo[1], 3*conversion_factor);
        BOOST_CHECK_EQUAL(flo[2], 5*conversion_factor);
    }

    //THP axis
    {
        const std::vector<double>& thp = vfpinjTable.getTHPAxis();
        BOOST_REQUIRE_EQUAL(thp.size(), 2);

        //Unit of THP is barsa => convert to pascal
        double conversion_factor = 100000.0;
        BOOST_CHECK_EQUAL(thp[0], 7*conversion_factor);
        BOOST_CHECK_EQUAL(thp[1], 11*conversion_factor);
    }

    //The data itself
    {
        typedef Opm::VFPInjTable::array_type::size_type size_type;
        const Opm::VFPInjTable::array_type& data = vfpinjTable.getTable();
        const size_type* size = data.shape();

        BOOST_CHECK_EQUAL(size[0], 2);
        BOOST_CHECK_EQUAL(size[1], 3);

        //Table given as BHP => barsa. Convert to pascal
        double conversion_factor = 100000.0;

        double index = 0.5;
        for (size_type t=0; t<size[0]; ++t) {
            for (size_type f=0; f<size[1]; ++f) {
                index += 1.0;
                BOOST_CHECK_EQUAL(data[t][f], index*conversion_factor);
            }
        }
    }
}

// tests for the polymer injectivity case
BOOST_AUTO_TEST_CASE(POLYINJ_TEST) {
    const char *deckData =
        "START\n"
        "   8 MAR 2018/\n"
        "GRID\n"
        "PERMX\n"
        "  1000*0.25 /\n"
        "COPY\n"
        "  PERMX  PERMY /\n"
        "  PERMX  PERMZ /\n"
        "/\n"
        "PROPS\n \n"
        "SCHEDULE\n"
        "WELSPECS\n"
        "'INJE01' 'I'    1  1 1 'WATER'     /\n"
        "/\n"
        "TSTEP\n"
        " 1/\n"
        "WPOLYMER\n"
        "    'INJE01' 1.0  0.0 /\n"
        "/\n"
        "WPMITAB\n"
        "   'INJE01' 2 /\n"
        "/\n"
        "WSKPTAB\n"
        "    'INJE01' 1  1 /\n"
        "/\n"
        "TSTEP\n"
        " 2*1/\n"
        "WPMITAB\n"
        "   'INJE01' 3 /\n"
        "/\n"
        "WSKPTAB\n"
        "    'INJE01' 2  2 /\n"
        "/\n"
        "TSTEP\n"
        " 1 /\n";

    Opm::Parser parser;
    auto deck = parser.parseString(deckData);
    EclipseGrid grid1(10,10,10);
    TableManager table ( deck );
    Eclipse3DProperties eclipseProperties ( deck , table, grid1);
    Runspec runspec (deck);
    Schedule schedule(deck, grid1 , eclipseProperties, runspec);

<<<<<<< HEAD
    {
        const Opm::Well* well_inj01 = schedule.getWell("INJE01");

        // start
        {
            const auto wpolymer = well_inj01->getPolymerProperties(0);
            BOOST_CHECK_EQUAL(wpolymer.m_plymwinjtable, -1);
            BOOST_CHECK_EQUAL(wpolymer.m_skprwattable, -1);
            BOOST_CHECK_EQUAL(wpolymer.m_skprpolytable, -1);
        }

        // report step 1
        {
            const auto wpolymer = well_inj01->getPolymerProperties(1);
            BOOST_CHECK_EQUAL(wpolymer.m_plymwinjtable, 2);
            BOOST_CHECK_EQUAL(wpolymer.m_skprwattable, 1);
            BOOST_CHECK_EQUAL(wpolymer.m_skprpolytable, 1);
        }

        // report step 3
        {
            const auto wpolymer = well_inj01->getPolymerProperties(3);
            BOOST_CHECK_EQUAL(wpolymer.m_plymwinjtable, 3);
            BOOST_CHECK_EQUAL(wpolymer.m_skprwattable, 2);
            BOOST_CHECK_EQUAL(wpolymer.m_skprpolytable, 2);
        }
    }
    const auto& poly0 = schedule.getWell2("INJE01", 0).getPolymerProperties();
    const auto& poly1 = schedule.getWell2("INJE01", 1).getPolymerProperties();
    const auto& poly3 = schedule.getWell2("INJE01", 3).getPolymerProperties();

    BOOST_CHECK_EQUAL(poly0.m_plymwinjtable, -1);
    BOOST_CHECK_EQUAL(poly0.m_skprwattable, -1);
    BOOST_CHECK_EQUAL(poly0.m_skprpolytable, -1);

    BOOST_CHECK_EQUAL(poly1.m_plymwinjtable, 2);
    BOOST_CHECK_EQUAL(poly1.m_skprwattable, 1);
    BOOST_CHECK_EQUAL(poly1.m_skprpolytable, 1);

=======
    const auto& poly0 = schedule.getWell2("INJE01", 0).getPolymerProperties();
    const auto& poly1 = schedule.getWell2("INJE01", 1).getPolymerProperties();
    const auto& poly3 = schedule.getWell2("INJE01", 3).getPolymerProperties();

    BOOST_CHECK_EQUAL(poly0.m_plymwinjtable, -1);
    BOOST_CHECK_EQUAL(poly0.m_skprwattable, -1);
    BOOST_CHECK_EQUAL(poly0.m_skprpolytable, -1);

    BOOST_CHECK_EQUAL(poly1.m_plymwinjtable, 2);
    BOOST_CHECK_EQUAL(poly1.m_skprwattable, 1);
    BOOST_CHECK_EQUAL(poly1.m_skprpolytable, 1);

>>>>>>> 4fb428e8
    BOOST_CHECK_EQUAL(poly3.m_plymwinjtable, 3);
    BOOST_CHECK_EQUAL(poly3.m_skprwattable, 2);
    BOOST_CHECK_EQUAL(poly3.m_skprpolytable, 2);
}


BOOST_AUTO_TEST_CASE(WTEST_CONFIG) {
    auto deck = createDeckWTEST();
    EclipseGrid grid1(10,10,10);
    TableManager table ( deck );
    Eclipse3DProperties eclipseProperties ( deck , table, grid1);
    Runspec runspec (deck);
    Schedule schedule(deck, grid1 , eclipseProperties, runspec);

    const auto& wtest_config1 = schedule.wtestConfig(0);
    BOOST_CHECK_EQUAL(wtest_config1.size(), 2);
    BOOST_CHECK(wtest_config1.has("ALLOW"));
    BOOST_CHECK(!wtest_config1.has("BAN"));

    const auto& wtest_config2 = schedule.wtestConfig(1);
    BOOST_CHECK_EQUAL(wtest_config2.size(), 3);
    BOOST_CHECK(!wtest_config2.has("ALLOW"));
    BOOST_CHECK(wtest_config2.has("BAN"));
    BOOST_CHECK(wtest_config2.has("BAN", WellTestConfig::Reason::GROUP));
    BOOST_CHECK(!wtest_config2.has("BAN", WellTestConfig::Reason::PHYSICAL));
}


bool has(const std::vector<std::string>& l, const std::string& s) {
    auto f = std::find(l.begin(), l.end(), s);
    return (f != l.end());
}



BOOST_AUTO_TEST_CASE(WELL_STATIC) {
    auto deck = createDeckWithWells();
    EclipseGrid grid1(10,10,10);
    TableManager table ( deck );
    Eclipse3DProperties eclipseProperties ( deck , table, grid1);
    Runspec runspec (deck);
    Schedule schedule(deck, grid1 , eclipseProperties, runspec);
    BOOST_CHECK_THROW( schedule.getWell2("NO_SUCH_WELL", 0), std::invalid_argument);
    BOOST_CHECK_THROW( schedule.getWell2("W_3", 0), std::invalid_argument);

    auto ws = schedule.getWell2("W_3", 3);
    {
        // Make sure the copy constructor works.
        Well2 ws_copy(ws);
    }
    BOOST_CHECK_EQUAL(ws.name(), "W_3");

    BOOST_CHECK(!ws.updateHead(19, 50));
    BOOST_CHECK(ws.updateHead(1,50));
    BOOST_CHECK(!ws.updateHead(1,50));
    BOOST_CHECK(ws.updateHead(1,1));
    BOOST_CHECK(!ws.updateHead(1,1));

    BOOST_CHECK(ws.updateRefDepth(1.0));
    BOOST_CHECK(!ws.updateRefDepth(1.0));

    ws.updateStatus(WellCommon::OPEN);
    BOOST_CHECK(!ws.updateStatus(WellCommon::OPEN));
    BOOST_CHECK(ws.updateStatus(WellCommon::SHUT));

    const auto& connections = ws.getConnections();
    BOOST_CHECK_EQUAL(connections.size(), 0);
    auto c2 = std::make_shared<WellConnections>(1,1);
    c2->addConnection(1,1,1,
                      100,
                      WellCompletion::StateEnum::OPEN,
                      10,
                      10,
                      10,
                      10,
                      10,
                      100);

    BOOST_CHECK(  ws.updateConnections(c2) );
    BOOST_CHECK( !ws.updateConnections(c2) );
}


BOOST_AUTO_TEST_CASE(WellNames) {
    auto deck = createDeckWTEST();
    EclipseGrid grid1(10,10,10);
    TableManager table ( deck );
    Eclipse3DProperties eclipseProperties ( deck , table, grid1);
    Runspec runspec (deck);
    Schedule schedule(deck, grid1 , eclipseProperties, runspec);

    auto names = schedule.wellNames("NO_SUCH_WELL", 0);
    BOOST_CHECK_EQUAL(names.size(), 0);

    auto w1names = schedule.wellNames("W1", 0);
    BOOST_CHECK_EQUAL(w1names.size(), 1);
    BOOST_CHECK_EQUAL(w1names[0], "W1");

    auto i1names = schedule.wellNames("11", 0);
    BOOST_CHECK_EQUAL(i1names.size(), 0);

    auto listnamese = schedule.wellNames("*NO_LIST", 0);
    BOOST_CHECK_EQUAL( listnamese.size(), 0);

    auto listnames0 = schedule.wellNames("*ILIST", 0);
    BOOST_CHECK_EQUAL( listnames0.size(), 0);

    auto listnames1 = schedule.wellNames("*ILIST", 2);
    BOOST_CHECK_EQUAL( listnames1.size(), 2);
    BOOST_CHECK( has(listnames1, "I1"));
    BOOST_CHECK( has(listnames1, "I2"));

    auto pnames1 = schedule.wellNames("I*", 0);
    BOOST_CHECK_EQUAL(pnames1.size(), 0);

    auto pnames2 = schedule.wellNames("W*", 0);
    BOOST_CHECK_EQUAL(pnames2.size(), 3);
    BOOST_CHECK( has(pnames2, "W1"));
    BOOST_CHECK( has(pnames2, "W2"));
    BOOST_CHECK( has(pnames2, "W3"));

    auto anames = schedule.wellNames("?", 0, {"W1", "W2"});
    BOOST_CHECK_EQUAL(anames.size(), 2);
    BOOST_CHECK(has(anames, "W1"));
    BOOST_CHECK(has(anames, "W2"));

    auto all_names0 = schedule.wellNames("*", 0);
    BOOST_CHECK_EQUAL( all_names0.size(), 6);
    BOOST_CHECK( has(all_names0, "W1"));
    BOOST_CHECK( has(all_names0, "W2"));
    BOOST_CHECK( has(all_names0, "W3"));
    BOOST_CHECK( has(all_names0, "DEFAULT"));
    BOOST_CHECK( has(all_names0, "ALLOW"));

    auto all_names = schedule.wellNames("*", 2);
    BOOST_CHECK_EQUAL( all_names.size(), 9);
    BOOST_CHECK( has(all_names, "I1"));
    BOOST_CHECK( has(all_names, "I2"));
    BOOST_CHECK( has(all_names, "I3"));
    BOOST_CHECK( has(all_names, "W1"));
    BOOST_CHECK( has(all_names, "W2"));
    BOOST_CHECK( has(all_names, "W3"));
    BOOST_CHECK( has(all_names, "DEFAULT"));
    BOOST_CHECK( has(all_names, "ALLOW"));
    BOOST_CHECK( has(all_names, "BAN"));

    auto abs_all = schedule.wellNames();
    BOOST_CHECK_EQUAL(abs_all.size(), 9);
}



BOOST_AUTO_TEST_CASE(RFT_CONFIG) {
    TimeMap tm(Opm::TimeMap::mkdate(2010, 1,1));
    tm.addTStep(static_cast<time_t>(24 * 60 * 60));
    tm.addTStep(static_cast<time_t>(24 * 60 * 60));
    tm.addTStep(static_cast<time_t>(24 * 60 * 60));
    tm.addTStep(static_cast<time_t>(24 * 60 * 60));
    tm.addTStep(static_cast<time_t>(24 * 60 * 60));

    RFTConfig conf(tm);
    BOOST_CHECK_THROW( conf.rft("W1", 100), std::invalid_argument);
    BOOST_CHECK_THROW( conf.plt("W1", 100), std::invalid_argument);

    BOOST_CHECK(!conf.rft("W1", 2));
    BOOST_CHECK(!conf.plt("W1", 2));


    conf.setWellOpenRFT(2);
    BOOST_CHECK(!conf.getWellOpenRFT("W1", 0));


    conf.updateRFT("W1", 2, RFTConnections::YES);
    BOOST_CHECK(conf.rft("W1", 2));
    BOOST_CHECK(!conf.rft("W1", 1));
    BOOST_CHECK(!conf.rft("W1", 3));

    conf.updateRFT("W2", 2, RFTConnections::REPT);
    conf.updateRFT("W2", 4, RFTConnections::NO);
    BOOST_CHECK(!conf.rft("W2", 1));
    BOOST_CHECK( conf.rft("W2", 2));
    BOOST_CHECK( conf.rft("W2", 3));
    BOOST_CHECK(!conf.rft("W2", 4));


    conf.setWellOpenRFT("W3");
    BOOST_CHECK(conf.getWellOpenRFT("W3", 2));

    conf.updateRFT("W4", 2, RFTConnections::FOPN);
    BOOST_CHECK(conf.getWellOpenRFT("W4", 2));


    conf.addWellOpen("W10", 2);
    conf.addWellOpen("W100", 3);
}<|MERGE_RESOLUTION|>--- conflicted
+++ resolved
@@ -36,10 +36,6 @@
 #include <opm/parser/eclipse/EclipseState/Schedule/RFTConfig.hpp>
 #include <opm/parser/eclipse/EclipseState/Schedule/OilVaporizationProperties.hpp>
 #include <opm/parser/eclipse/EclipseState/Schedule/Well/WellConnections.hpp>
-<<<<<<< HEAD
-#include <opm/parser/eclipse/EclipseState/Schedule/Well/Well.hpp>
-=======
->>>>>>> 4fb428e8
 #include <opm/parser/eclipse/EclipseState/Schedule/Well/Well2.hpp>
 #include <opm/parser/eclipse/EclipseState/Schedule/SummaryState.hpp>
 
@@ -345,16 +341,8 @@
     BOOST_CHECK_EQUAL( "AG", groups[3]->name());
 }
 
-<<<<<<< HEAD
-template <typename WellT>
-bool has_well( const std::vector<const WellT*> wells, const std::string& well_name);
-
-template <typename WellT>
-bool has_well( const std::vector<const WellT*> wells, const std::string& well_name) {
-=======
 
 bool has_well( const std::vector<Well2>& wells, const std::string& well_name) {
->>>>>>> 4fb428e8
     for (const auto& well : wells )
         if (well.name( ) == well_name)
             return true;
@@ -650,40 +638,6 @@
     Runspec runspec (deck);
     Schedule schedule(deck, grid , eclipseProperties, runspec);
 
-<<<<<<< HEAD
-    {
-        auto well_ban = schedule.getWell("BAN");
-        BOOST_CHECK_EQUAL(well_ban->getAllowCrossFlow(), false);
-
-
-        BOOST_CHECK_EQUAL(WellCommon::StatusEnum::SHUT, well_ban->getStatus(0));
-        BOOST_CHECK_EQUAL(WellCommon::StatusEnum::OPEN, well_ban->getStatus(1));
-        BOOST_CHECK_EQUAL(WellCommon::StatusEnum::OPEN, well_ban->getStatus(2));
-        BOOST_CHECK_EQUAL(WellCommon::StatusEnum::SHUT, well_ban->getStatus(3));
-        BOOST_CHECK_EQUAL(WellCommon::StatusEnum::SHUT, well_ban->getStatus(4)); // not allow to open
-        BOOST_CHECK_EQUAL(WellCommon::StatusEnum::OPEN, well_ban->getStatus(5));
-
-
-        {
-            auto well_allow = schedule.getWell("ALLOW");
-            auto well_default = schedule.getWell("DEFAULT");
-
-            BOOST_CHECK_EQUAL(well_default->getAllowCrossFlow(), true);
-            BOOST_CHECK_EQUAL(well_allow->getAllowCrossFlow(), true);
-        }
-    }
-    {
-        BOOST_CHECK_EQUAL(schedule.getWell2("BAN", 0).getAllowCrossFlow(), false);
-        BOOST_CHECK_EQUAL(schedule.getWell2("ALLOW", 0).getAllowCrossFlow(), true);
-        BOOST_CHECK_EQUAL(schedule.getWell2("DEFAULT", 0).getAllowCrossFlow(), true);
-        BOOST_CHECK_EQUAL(WellCommon::StatusEnum::SHUT, schedule.getWell2("BAN", 0).getStatus());
-        BOOST_CHECK_EQUAL(WellCommon::StatusEnum::OPEN, schedule.getWell2("BAN", 1).getStatus());
-        BOOST_CHECK_EQUAL(WellCommon::StatusEnum::OPEN, schedule.getWell2("BAN", 2).getStatus());
-        BOOST_CHECK_EQUAL(WellCommon::StatusEnum::SHUT, schedule.getWell2("BAN", 3).getStatus());
-        BOOST_CHECK_EQUAL(WellCommon::StatusEnum::SHUT, schedule.getWell2("BAN", 4).getStatus()); // not allow to open
-        BOOST_CHECK_EQUAL(WellCommon::StatusEnum::OPEN, schedule.getWell2("BAN", 5).getStatus());
-    }
-=======
     BOOST_CHECK_EQUAL(schedule.getWell2("BAN", 0).getAllowCrossFlow(), false);
     BOOST_CHECK_EQUAL(schedule.getWell2("ALLOW", 0).getAllowCrossFlow(), true);
     BOOST_CHECK_EQUAL(schedule.getWell2("DEFAULT", 0).getAllowCrossFlow(), true);
@@ -693,7 +647,6 @@
     BOOST_CHECK_EQUAL(WellCommon::StatusEnum::SHUT, schedule.getWell2("BAN", 3).getStatus());
     BOOST_CHECK_EQUAL(WellCommon::StatusEnum::SHUT, schedule.getWell2("BAN", 4).getStatus()); // not allow to open
     BOOST_CHECK_EQUAL(WellCommon::StatusEnum::OPEN, schedule.getWell2("BAN", 5).getStatus());
->>>>>>> 4fb428e8
 }
 
 static Deck createDeckWithWellsAndConnectionDataWithWELOPEN() {
@@ -841,26 +794,10 @@
     Eclipse3DProperties eclipseProperties ( deck , table, grid);
     Runspec runspec (deck);
     Schedule schedule(deck ,  grid , eclipseProperties, runspec);
-<<<<<<< HEAD
-    {
-        auto* well = schedule.getWell("OP_1");
-        size_t currentStep = 3;
-        BOOST_CHECK_EQUAL(WellCommon::StatusEnum::SHUT, well->getStatus(currentStep));
-        currentStep = 4;
-        BOOST_CHECK_EQUAL(WellCommon::StatusEnum::SHUT, well->getStatus(currentStep));
-    }
-    {
-        const auto& well2_3 = schedule.getWell2("OP_1",3);
-        const auto& well2_4 = schedule.getWell2("OP_1",4);
-        BOOST_CHECK_EQUAL(WellCommon::StatusEnum::SHUT, well2_3.getStatus());
-        BOOST_CHECK_EQUAL(WellCommon::StatusEnum::SHUT, well2_4.getStatus());
-    }
-=======
     const auto& well2_3 = schedule.getWell2("OP_1",3);
     const auto& well2_4 = schedule.getWell2("OP_1",4);
     BOOST_CHECK_EQUAL(WellCommon::StatusEnum::SHUT, well2_3.getStatus());
     BOOST_CHECK_EQUAL(WellCommon::StatusEnum::SHUT, well2_4.getStatus());
->>>>>>> 4fb428e8
 }
 
 BOOST_AUTO_TEST_CASE(CreateScheduleDeckWithWELOPEN_CombineShutCompletionsAndAddNewCompletionsDoNotShutWell) {
@@ -917,34 +854,6 @@
   Eclipse3DProperties eclipseProperties ( deck , table, grid);
   Runspec runspec (deck);
   Schedule schedule(deck, grid , eclipseProperties, runspec);
-<<<<<<< HEAD
-  {
-      auto* well = schedule.getWell("OP_1");
-      // timestep 3. Close all completions with WELOPEN and immediately open new completions with COMPDAT.
-      BOOST_CHECK_EQUAL(WellCommon::StatusEnum::OPEN, well->getStatus(3));
-      BOOST_CHECK( !schedule.hasWellEvent( "OP_1", ScheduleEvents::WELL_STATUS_CHANGE , 3 ));
-      // timestep 4. Close all completions with WELOPEN. The well will be shut since no completions
-      // are open.
-      BOOST_CHECK_EQUAL(WellCommon::StatusEnum::SHUT, well->getStatus(4));
-      BOOST_CHECK( schedule.hasWellEvent( "OP_1", ScheduleEvents::WELL_STATUS_CHANGE , 4 ));
-      // timestep 5. Open new completions. But keep the well shut,
-      BOOST_CHECK_EQUAL(WellCommon::StatusEnum::SHUT, well->getStatus(5));
-  }
-  {
-      const auto& well_3 = schedule.getWell2("OP_1", 3);
-      const auto& well_4 = schedule.getWell2("OP_1", 4);
-      const auto& well_5 = schedule.getWell2("OP_1", 5);
-      // timestep 3. Close all completions with WELOPEN and immediately open new completions with COMPDAT.
-      BOOST_CHECK_EQUAL(WellCommon::StatusEnum::OPEN, well_3.getStatus());
-      BOOST_CHECK( !schedule.hasWellEvent( "OP_1", ScheduleEvents::WELL_STATUS_CHANGE , 3 ));
-      // timestep 4. Close all completions with WELOPEN. The well will be shut since no completions
-      // are open.
-      BOOST_CHECK_EQUAL(WellCommon::StatusEnum::SHUT, well_4.getStatus());
-      BOOST_CHECK( schedule.hasWellEvent( "OP_1", ScheduleEvents::WELL_STATUS_CHANGE , 4 ));
-      // timestep 5. Open new completions. But keep the well shut,
-      BOOST_CHECK_EQUAL(WellCommon::StatusEnum::SHUT, well_5.getStatus());
-  }
-=======
   const auto& well_3 = schedule.getWell2("OP_1", 3);
   const auto& well_4 = schedule.getWell2("OP_1", 4);
   const auto& well_5 = schedule.getWell2("OP_1", 5);
@@ -957,7 +866,6 @@
   BOOST_CHECK( schedule.hasWellEvent( "OP_1", ScheduleEvents::WELL_STATUS_CHANGE , 4 ));
   // timestep 5. Open new completions. But keep the well shut,
   BOOST_CHECK_EQUAL(WellCommon::StatusEnum::SHUT, well_5.getStatus());
->>>>>>> 4fb428e8
 }
 
 BOOST_AUTO_TEST_CASE(CreateScheduleDeckWithWRFT) {
@@ -1062,19 +970,8 @@
     Eclipse3DProperties eclipseProperties ( deck , table, grid);
     Runspec runspec (deck);
     Schedule schedule(deck, grid , eclipseProperties, runspec);
-<<<<<<< HEAD
-    {
-        auto* well = schedule.getWell("OP_1");
-        BOOST_CHECK_EQUAL(WellCommon::StatusEnum::OPEN, well->getStatus(4));
-    }
-    {
-        const auto& well = schedule.getWell2("OP_1", 4);
-        BOOST_CHECK_EQUAL(WellCommon::StatusEnum::OPEN, well.getStatus());
-    }
-=======
     const auto& well = schedule.getWell2("OP_1", 4);
     BOOST_CHECK_EQUAL(WellCommon::StatusEnum::OPEN, well.getStatus());
->>>>>>> 4fb428e8
 
     const auto& rft_config = schedule.rftConfig();
     BOOST_CHECK_EQUAL(rft_config.rft("OP_1", 3),false);
@@ -1125,43 +1022,6 @@
     double siFactorG = unitSystem.parse("GasSurfaceVolume/Time").getSIScaling();
     double siFactorP = unitSystem.parse("Pressure").getSIScaling();
 
-<<<<<<< HEAD
-    {
-        auto* well = schedule.getWell("OP_1");
-        size_t currentStep = 1;
-        WellProductionProperties wpp = well->getProductionProperties(currentStep);
-        BOOST_CHECK_EQUAL(wpp.WaterRate,0);
-
-        currentStep = 2;
-        wpp = well->getProductionProperties(currentStep);
-        BOOST_CHECK_EQUAL(wpp.OilRate, 1300 * siFactorL);
-        BOOST_CHECK_EQUAL(wpp.WaterRate, 1400 * siFactorL);
-        BOOST_CHECK_EQUAL(wpp.GasRate, 1500.52 * siFactorG);
-        BOOST_CHECK_EQUAL(wpp.LiquidRate, 1600.58 * siFactorL);
-        BOOST_CHECK_EQUAL(wpp.ResVRate, 1801.05 * siFactorL);
-        BOOST_CHECK_EQUAL(wpp.BHPLimit, 1900 * siFactorP);
-        BOOST_CHECK_EQUAL(wpp.THPLimit, 2000 * siFactorP);
-        BOOST_CHECK_EQUAL(wpp.VFPTableNumber, 2100);
-        BOOST_CHECK_EQUAL(well->getGuideRate(2), 2300.14);
-    }
-    {
-        const auto& well_1 = schedule.getWell2("OP_1", 1);
-        const auto wpp_1 = well_1.getProductionProperties();
-        BOOST_CHECK_EQUAL(wpp_1.WaterRate, 0);
-
-        const auto& well_2 = schedule.getWell2("OP_1", 2);
-        const auto wpp_2 = well_2.getProductionProperties();
-        BOOST_CHECK_EQUAL(wpp_2.OilRate, 1300 * siFactorL);
-        BOOST_CHECK_EQUAL(wpp_2.WaterRate, 1400 * siFactorL);
-        BOOST_CHECK_EQUAL(wpp_2.GasRate, 1500.52 * siFactorG);
-        BOOST_CHECK_EQUAL(wpp_2.LiquidRate, 1600.58 * siFactorL);
-        BOOST_CHECK_EQUAL(wpp_2.ResVRate, 1801.05 * siFactorL);
-        BOOST_CHECK_EQUAL(wpp_2.BHPLimit, 1900 * siFactorP);
-        BOOST_CHECK_EQUAL(wpp_2.THPLimit, 2000 * siFactorP);
-        BOOST_CHECK_EQUAL(wpp_2.VFPTableNumber, 2100);
-        BOOST_CHECK_EQUAL(well_2.getGuideRate(), 2300.14);
-    }
-=======
     const auto& well_1 = schedule.getWell2("OP_1", 1);
     const auto wpp_1 = well_1.getProductionProperties();
     BOOST_CHECK_EQUAL(wpp_1.WaterRate, 0);
@@ -1177,7 +1037,6 @@
     BOOST_CHECK_EQUAL(wpp_2.THPLimit, 2000 * siFactorP);
     BOOST_CHECK_EQUAL(wpp_2.VFPTableNumber, 2100);
     BOOST_CHECK_EQUAL(well_2.getGuideRate(), 2300.14);
->>>>>>> 4fb428e8
 }
 
 BOOST_AUTO_TEST_CASE(createDeckWithWeltArgException) {
@@ -1261,35 +1120,6 @@
     Eclipse3DProperties eclipseProperties ( deck , table, grid);
     Runspec runspec (deck);
     Schedule schedule(deck, grid , eclipseProperties, runspec);
-<<<<<<< HEAD
-    {
-        auto* well = schedule.getWell("OP_1");
-
-        const auto& cs2 = well->getConnections( 2 );
-        for(size_t i = 0; i < cs2.size(); i++) {
-            BOOST_CHECK_EQUAL(cs2.get( i ).wellPi(), 1.3);
-        }
-
-        const auto& cs3 = well->getConnections( 3 );
-        for(size_t i = 0; i < cs3.size(); i++ ) {
-            BOOST_CHECK_EQUAL(cs3.get( i ).wellPi(), (1.3*1.3));
-        }
-
-        const auto& cs4 = well->getConnections( 4 );
-        for(size_t i = 0; i < cs4.size(); i++ ) {
-            BOOST_CHECK_EQUAL(cs4.get( i ).wellPi(), 1.0);
-        }
-    }
-    {
-        const auto& cs2 = schedule.getWell2("OP_1", 2).getConnections();
-        const auto& cs3 = schedule.getWell2("OP_1", 3).getConnections();
-        const auto& cs4 = schedule.getWell2("OP_1", 4).getConnections();
-        for(size_t i = 0; i < cs2.size(); i++)
-            BOOST_CHECK_EQUAL(cs2.get( i ).wellPi(), 1.3);
-
-        for(size_t i = 0; i < cs3.size(); i++ )
-            BOOST_CHECK_EQUAL(cs3.get( i ).wellPi(), (1.3*1.3));
-=======
 
     const auto& cs2 = schedule.getWell2("OP_1", 2).getConnections();
     const auto& cs3 = schedule.getWell2("OP_1", 3).getConnections();
@@ -1302,7 +1132,6 @@
 
     for(size_t i = 0; i < cs4.size(); i++ )
         BOOST_CHECK_EQUAL(cs4.get( i ).wellPi(), 1.0);
->>>>>>> 4fb428e8
 
         for(size_t i = 0; i < cs4.size(); i++ )
             BOOST_CHECK_EQUAL(cs4.get( i ).wellPi(), 1.0);
@@ -1703,91 +1532,67 @@
     Eclipse3DProperties eclipseProperties ( deck , table, grid);
     Runspec runspec (deck);
     Schedule schedule(deck, grid , eclipseProperties, runspec);
-<<<<<<< HEAD
-    {
-        auto* well_p1 = schedule.getWell("P1");
-        auto* well_p2 = schedule.getWell("P2");
-
-        //Start
-        BOOST_CHECK_EQUAL(well_p1->getProductionProperties(0).controlMode, Opm::WellProducer::CMODE_UNDEFINED);
-        BOOST_CHECK_EQUAL(well_p2->getProductionProperties(0).controlMode, Opm::WellProducer::CMODE_UNDEFINED);
-
-        //10  OKT 2008
-        BOOST_CHECK_EQUAL(well_p1->getProductionProperties(1).controlMode, Opm::WellProducer::ORAT);
-        BOOST_CHECK_EQUAL(well_p2->getProductionProperties(1).controlMode, Opm::WellProducer::ORAT);
-
-        //15  OKT 2008
-        BOOST_CHECK_EQUAL(well_p1->getProductionProperties(2).controlMode, Opm::WellProducer::RESV);
-        BOOST_CHECK_EQUAL(well_p2->getProductionProperties(2).controlMode, Opm::WellProducer::RESV);
-        // under history mode, a producing well should have only one rate target/limit or have no rate target/limit.
-        // the rate target/limit from previous report step should not be kept.
-        BOOST_CHECK( !well_p1->getProductionProperties(2).hasProductionControl(Opm::WellProducer::ORAT) );
-        BOOST_CHECK( !well_p2->getProductionProperties(2).hasProductionControl(Opm::WellProducer::ORAT) );
-
-        //18  OKT 2008
-        BOOST_CHECK_EQUAL(well_p1->getProductionProperties(3).controlMode, Opm::WellProducer::RESV);
-        BOOST_CHECK_EQUAL(well_p2->getProductionProperties(3).controlMode, Opm::WellProducer::RESV);
-        BOOST_CHECK( !well_p1->getProductionProperties(3).hasProductionControl(Opm::WellProducer::ORAT) );
-        BOOST_CHECK( !well_p2->getProductionProperties(3).hasProductionControl(Opm::WellProducer::ORAT) );
-
-        // 20 OKT 2008
-        BOOST_CHECK_EQUAL(well_p1->getProductionProperties(4).controlMode, Opm::WellProducer::LRAT);
-        BOOST_CHECK_EQUAL(well_p2->getProductionProperties(4).controlMode, Opm::WellProducer::LRAT);
-        BOOST_CHECK( !well_p1->getProductionProperties(4).hasProductionControl(Opm::WellProducer::ORAT) );
-        BOOST_CHECK( !well_p2->getProductionProperties(4).hasProductionControl(Opm::WellProducer::ORAT) );
-        BOOST_CHECK( !well_p1->getProductionProperties(4).hasProductionControl(Opm::WellProducer::RESV) );
-        BOOST_CHECK( !well_p2->getProductionProperties(4).hasProductionControl(Opm::WellProducer::RESV) );
-
-        // 25 OKT 2008
-        BOOST_CHECK_EQUAL(well_p1->getProductionProperties(5).controlMode, Opm::WellProducer::ORAT);
-        BOOST_CHECK_EQUAL(well_p2->getProductionProperties(5).controlMode, Opm::WellProducer::ORAT);
-        BOOST_CHECK( !well_p1->getProductionProperties(5).hasProductionControl(Opm::WellProducer::RESV) );
-        BOOST_CHECK( !well_p2->getProductionProperties(5).hasProductionControl(Opm::WellProducer::RESV) );
-        BOOST_CHECK( !well_p1->getProductionProperties(5).hasProductionControl(Opm::WellProducer::LRAT) );
-        BOOST_CHECK( !well_p2->getProductionProperties(5).hasProductionControl(Opm::WellProducer::LRAT) );
-    }
-=======
->>>>>>> 4fb428e8
 
     //Start
     BOOST_CHECK_THROW(schedule.getWell2("P1", 0), std::invalid_argument);
     BOOST_CHECK_THROW(schedule.getWell2("P2", 0), std::invalid_argument);
-<<<<<<< HEAD
 
     //10  OKT 2008
     BOOST_CHECK_EQUAL(schedule.getWell2("P1", 1).getProductionProperties().controlMode, Opm::WellProducer::ORAT);
     BOOST_CHECK_EQUAL(schedule.getWell2("P2", 1).getProductionProperties().controlMode, Opm::WellProducer::ORAT);
 
     //15  OKT 2008
-    BOOST_CHECK_EQUAL(schedule.getWell2("P1", 2).getProductionProperties().controlMode, Opm::WellProducer::RESV);
-    BOOST_CHECK_EQUAL(schedule.getWell2("P2", 2).getProductionProperties().controlMode, Opm::WellProducer::RESV);
-    // under history mode, a producing well should have only one rate target/limit or have no rate target/limit.
-    // the rate target/limit from previous report step should not be kept.
-    BOOST_CHECK( !schedule.getWell2("P1", 2).getProductionProperties().hasProductionControl(Opm::WellProducer::ORAT) );
-    BOOST_CHECK( !schedule.getWell2("P2", 2).getProductionProperties().hasProductionControl(Opm::WellProducer::ORAT) );
-
+    {
+        const auto& props1 = schedule.getWell2("P1", 2).getProductionProperties();
+        const auto& props2 = schedule.getWell2("P2", 2).getProductionProperties();
+
+        BOOST_CHECK_EQUAL(props1.controlMode, Opm::WellProducer::RESV);
+        BOOST_CHECK_EQUAL(props2.controlMode, Opm::WellProducer::RESV);
+        // under history mode, a producing well should have only one rate target/limit or have no rate target/limit.
+        // the rate target/limit from previous report step should not be kept.
+        BOOST_CHECK( !props1.hasProductionControl(Opm::WellProducer::ORAT) );
+        BOOST_CHECK( !props2.hasProductionControl(Opm::WellProducer::ORAT) );
+    }
 
     //18  OKT 2008
-    BOOST_CHECK_EQUAL(schedule.getWell2("P1", 3).getProductionProperties().controlMode, Opm::WellProducer::RESV);
-    BOOST_CHECK_EQUAL(schedule.getWell2("P2", 3).getProductionProperties().controlMode, Opm::WellProducer::RESV);
-    BOOST_CHECK( !schedule.getWell2("P1", 3).getProductionProperties().hasProductionControl(Opm::WellProducer::ORAT) );
-    BOOST_CHECK( !schedule.getWell2("P2", 3).getProductionProperties().hasProductionControl(Opm::WellProducer::ORAT) );
+    {
+        const auto& props1 = schedule.getWell2("P1", 3).getProductionProperties();
+        const auto& props2 = schedule.getWell2("P2", 3).getProductionProperties();
+
+        BOOST_CHECK_EQUAL(props1.controlMode, Opm::WellProducer::RESV);
+        BOOST_CHECK_EQUAL(props2.controlMode, Opm::WellProducer::RESV);
+
+        BOOST_CHECK( !props1.hasProductionControl(Opm::WellProducer::ORAT) );
+        BOOST_CHECK( !props2.hasProductionControl(Opm::WellProducer::ORAT) );
+    }
 
     // 20 OKT 2008
-    BOOST_CHECK_EQUAL(schedule.getWell2("P1", 4).getProductionProperties().controlMode, Opm::WellProducer::LRAT);
-    BOOST_CHECK_EQUAL(schedule.getWell2("P2", 4).getProductionProperties().controlMode, Opm::WellProducer::LRAT);
-    BOOST_CHECK( !schedule.getWell2("P1", 4).getProductionProperties().hasProductionControl(Opm::WellProducer::ORAT) );
-    BOOST_CHECK( !schedule.getWell2("P2", 4).getProductionProperties().hasProductionControl(Opm::WellProducer::ORAT) );
-    BOOST_CHECK( !schedule.getWell2("P1", 4).getProductionProperties().hasProductionControl(Opm::WellProducer::RESV) );
-    BOOST_CHECK( !schedule.getWell2("P2", 4).getProductionProperties().hasProductionControl(Opm::WellProducer::RESV) );
+    {
+        const auto& props1 = schedule.getWell2("P1", 4).getProductionProperties();
+        const auto& props2 = schedule.getWell2("P2", 4).getProductionProperties();
+
+        BOOST_CHECK_EQUAL(props1.controlMode, Opm::WellProducer::LRAT);
+        BOOST_CHECK_EQUAL(props2.controlMode, Opm::WellProducer::LRAT);
+
+        BOOST_CHECK( !props1.hasProductionControl(Opm::WellProducer::ORAT) );
+        BOOST_CHECK( !props2.hasProductionControl(Opm::WellProducer::ORAT) );
+        BOOST_CHECK( !props1.hasProductionControl(Opm::WellProducer::RESV) );
+        BOOST_CHECK( !props2.hasProductionControl(Opm::WellProducer::RESV) );
+    }
 
     // 25 OKT 2008
-    BOOST_CHECK_EQUAL(schedule.getWell2("P1", 5).getProductionProperties().controlMode, Opm::WellProducer::ORAT);
-    BOOST_CHECK_EQUAL(schedule.getWell2("P2", 5).getProductionProperties().controlMode, Opm::WellProducer::ORAT);
-    BOOST_CHECK( !schedule.getWell2("P1", 5).getProductionProperties().hasProductionControl(Opm::WellProducer::RESV) );
-    BOOST_CHECK( !schedule.getWell2("P2", 5).getProductionProperties().hasProductionControl(Opm::WellProducer::RESV) );
-    BOOST_CHECK( !schedule.getWell2("P1", 5).getProductionProperties().hasProductionControl(Opm::WellProducer::LRAT) );
-    BOOST_CHECK( !schedule.getWell2("P2", 5).getProductionProperties().hasProductionControl(Opm::WellProducer::LRAT) );
+    {
+        const auto& props1 = schedule.getWell2("P1", 5).getProductionProperties();
+        const auto& props2 = schedule.getWell2("P2", 5).getProductionProperties();
+
+        BOOST_CHECK_EQUAL(props1.controlMode, Opm::WellProducer::ORAT);
+        BOOST_CHECK_EQUAL(props2.controlMode, Opm::WellProducer::ORAT);
+
+        BOOST_CHECK( !props1.hasProductionControl(Opm::WellProducer::LRAT) );
+        BOOST_CHECK( !props2.hasProductionControl(Opm::WellProducer::LRAT) );
+        BOOST_CHECK( !props1.hasProductionControl(Opm::WellProducer::RESV) );
+        BOOST_CHECK( !props2.hasProductionControl(Opm::WellProducer::RESV) );
+    }
 }
 
 BOOST_AUTO_TEST_CASE(WHISTCTL_NEW_WELL) {
@@ -1859,44 +1664,6 @@
     Eclipse3DProperties eclipseProperties ( deck , table, grid);
     Runspec runspec (deck);
     Schedule schedule(deck, grid , eclipseProperties, runspec);
-    {
-        auto* well_p1 = schedule.getWell("P1");
-        auto* well_p2 = schedule.getWell("P2");
-
-        //10  OKT 2008
-        BOOST_CHECK_EQUAL(well_p1->getProductionProperties(1).controlMode, Opm::WellProducer::GRAT);
-        BOOST_CHECK_EQUAL(well_p2->getProductionProperties(1).controlMode, Opm::WellProducer::GRAT);
-
-        //15  OKT 2008
-        BOOST_CHECK_EQUAL(well_p1->getProductionProperties(2).controlMode, Opm::WellProducer::RESV);
-        BOOST_CHECK_EQUAL(well_p2->getProductionProperties(2).controlMode, Opm::WellProducer::RESV);
-        // under history mode, a producing well should have only one rate target/limit or have no rate target/limit.
-        // the rate target/limit from previous report step should not be kept.
-        BOOST_CHECK( !well_p1->getProductionProperties(2).hasProductionControl(Opm::WellProducer::ORAT) );
-        BOOST_CHECK( !well_p2->getProductionProperties(2).hasProductionControl(Opm::WellProducer::ORAT) );
-
-        //18  OKT 2008
-        BOOST_CHECK_EQUAL(well_p1->getProductionProperties(3).controlMode, Opm::WellProducer::RESV);
-        BOOST_CHECK_EQUAL(well_p2->getProductionProperties(3).controlMode, Opm::WellProducer::RESV);
-        BOOST_CHECK( !well_p1->getProductionProperties(3).hasProductionControl(Opm::WellProducer::ORAT) );
-        BOOST_CHECK( !well_p2->getProductionProperties(3).hasProductionControl(Opm::WellProducer::ORAT) );
-
-        // 20 OKT 2008
-        BOOST_CHECK_EQUAL(well_p1->getProductionProperties(4).controlMode, Opm::WellProducer::LRAT);
-        BOOST_CHECK_EQUAL(well_p2->getProductionProperties(4).controlMode, Opm::WellProducer::LRAT);
-        BOOST_CHECK( !well_p1->getProductionProperties(4).hasProductionControl(Opm::WellProducer::ORAT) );
-        BOOST_CHECK( !well_p2->getProductionProperties(4).hasProductionControl(Opm::WellProducer::ORAT) );
-        BOOST_CHECK( !well_p1->getProductionProperties(4).hasProductionControl(Opm::WellProducer::RESV) );
-        BOOST_CHECK( !well_p2->getProductionProperties(4).hasProductionControl(Opm::WellProducer::RESV) );
-
-        // 25 OKT 2008
-        BOOST_CHECK_EQUAL(well_p1->getProductionProperties(5).controlMode, Opm::WellProducer::ORAT);
-        BOOST_CHECK_EQUAL(well_p2->getProductionProperties(5).controlMode, Opm::WellProducer::ORAT);
-        BOOST_CHECK( !well_p1->getProductionProperties(5).hasProductionControl(Opm::WellProducer::RESV) );
-        BOOST_CHECK( !well_p2->getProductionProperties(5).hasProductionControl(Opm::WellProducer::RESV) );
-        BOOST_CHECK( !well_p1->getProductionProperties(5).hasProductionControl(Opm::WellProducer::LRAT) );
-        BOOST_CHECK( !well_p2->getProductionProperties(5).hasProductionControl(Opm::WellProducer::LRAT) );
-    }
 
     //10  OKT 2008
     BOOST_CHECK_EQUAL(schedule.getWell2("P1", 1).getProductionProperties().controlMode, Opm::WellProducer::GRAT);
@@ -1925,164 +1692,6 @@
     BOOST_CHECK( !schedule.getWell2("P2", 4).getProductionProperties().hasProductionControl(Opm::WellProducer::RESV) );
 
     // 25 OKT 2008
-=======
-
-    //10  OKT 2008
-    BOOST_CHECK_EQUAL(schedule.getWell2("P1", 1).getProductionProperties().controlMode, Opm::WellProducer::ORAT);
-    BOOST_CHECK_EQUAL(schedule.getWell2("P2", 1).getProductionProperties().controlMode, Opm::WellProducer::ORAT);
-
-    //15  OKT 2008
-    {
-        const auto& props1 = schedule.getWell2("P1", 2).getProductionProperties();
-        const auto& props2 = schedule.getWell2("P2", 2).getProductionProperties();
-
-        BOOST_CHECK_EQUAL(props1.controlMode, Opm::WellProducer::RESV);
-        BOOST_CHECK_EQUAL(props2.controlMode, Opm::WellProducer::RESV);
-        // under history mode, a producing well should have only one rate target/limit or have no rate target/limit.
-        // the rate target/limit from previous report step should not be kept.
-        BOOST_CHECK( !props1.hasProductionControl(Opm::WellProducer::ORAT) );
-        BOOST_CHECK( !props2.hasProductionControl(Opm::WellProducer::ORAT) );
-    }
-
-    //18  OKT 2008
-    {
-        const auto& props1 = schedule.getWell2("P1", 3).getProductionProperties();
-        const auto& props2 = schedule.getWell2("P2", 3).getProductionProperties();
-
-        BOOST_CHECK_EQUAL(props1.controlMode, Opm::WellProducer::RESV);
-        BOOST_CHECK_EQUAL(props2.controlMode, Opm::WellProducer::RESV);
-
-        BOOST_CHECK( !props1.hasProductionControl(Opm::WellProducer::ORAT) );
-        BOOST_CHECK( !props2.hasProductionControl(Opm::WellProducer::ORAT) );
-    }
-
-    // 20 OKT 2008
-    {
-        const auto& props1 = schedule.getWell2("P1", 4).getProductionProperties();
-        const auto& props2 = schedule.getWell2("P2", 4).getProductionProperties();
-
-        BOOST_CHECK_EQUAL(props1.controlMode, Opm::WellProducer::LRAT);
-        BOOST_CHECK_EQUAL(props2.controlMode, Opm::WellProducer::LRAT);
-
-        BOOST_CHECK( !props1.hasProductionControl(Opm::WellProducer::ORAT) );
-        BOOST_CHECK( !props2.hasProductionControl(Opm::WellProducer::ORAT) );
-        BOOST_CHECK( !props1.hasProductionControl(Opm::WellProducer::RESV) );
-        BOOST_CHECK( !props2.hasProductionControl(Opm::WellProducer::RESV) );
-    }
-
-    // 25 OKT 2008
-    {
-        const auto& props1 = schedule.getWell2("P1", 5).getProductionProperties();
-        const auto& props2 = schedule.getWell2("P2", 5).getProductionProperties();
-
-        BOOST_CHECK_EQUAL(props1.controlMode, Opm::WellProducer::ORAT);
-        BOOST_CHECK_EQUAL(props2.controlMode, Opm::WellProducer::ORAT);
-
-        BOOST_CHECK( !props1.hasProductionControl(Opm::WellProducer::LRAT) );
-        BOOST_CHECK( !props2.hasProductionControl(Opm::WellProducer::LRAT) );
-        BOOST_CHECK( !props1.hasProductionControl(Opm::WellProducer::RESV) );
-        BOOST_CHECK( !props2.hasProductionControl(Opm::WellProducer::RESV) );
-    }
-}
-
-BOOST_AUTO_TEST_CASE(WHISTCTL_NEW_WELL) {
-    Opm::Parser parser;
-    std::string input =
-            "START             -- 0 \n"
-            "19 JUN 2007 / \n"
-            "SCHEDULE\n"
-            "WHISTCTL\n"
-            " GRAT/ \n"
-            "DATES             -- 1\n"
-            " 10  OKT 2008 / \n"
-            "/\n"
-            "WELSPECS\n"
-            "    'P1'       'OP'   9   9 1*     'OIL' 1*      1*  1*   1*  1*   1*  1*  / \n"
-            "    'P2'       'OP'   5   5 1*     'OIL' 1*      1*  1*   1*  1*   1*  1*  / \n"
-            "    'I'       'OP'   1   1 1*     'WATER' 1*      1*  1*   1*  1*   1*  1*  / \n"
-            "/\n"
-            "COMPDAT\n"
-            " 'P1'  9  9   1   1 'OPEN' 1*   32.948   0.311  3047.839 1*  1*  'X'  22.100 / \n"
-            " 'P1'  9  9   2   2 'OPEN' 1*   46.825   0.311  4332.346 1*  1*  'X'  22.123 / \n"
-            " 'P2'  5  5   1   1 'OPEN' 1*   32.948   0.311  3047.839 1*  1*  'X'  22.100 / \n"
-            " 'P2'  5  5   2   2 'OPEN' 1*   46.825   0.311  4332.346 1*  1*  'X'  22.123 / \n"
-            " 'I'  1  1   1   1 'OPEN' 1*   32.948   0.311  3047.839 1*  1*  'X'  22.100 / \n"
-            "/\n"
-            "WCONHIST\n"
-            " 'P1' 'OPEN' 'ORAT' 5*/ \n"
-            " 'P2' 'OPEN' 'ORAT' 5*/ \n"
-            "/\n"
-            "DATES             -- 2\n"
-            " 15  OKT 2008 / \n"
-            "/\n"
-            "WHISTCTL\n"
-            " RESV / \n"
-            "WCONHIST\n"
-            " 'P1' 'OPEN' 'ORAT' 5*/ \n"
-            " 'P2' 'OPEN' 'ORAT' 5*/ \n"
-            "/\n"
-            "DATES             -- 3\n"
-            " 18  OKT 2008 / \n"
-            "/\n"
-            "WCONHIST\n"
-            " 'P1' 'OPEN' 'ORAT' 5*/ \n"
-            " 'P2' 'OPEN' 'ORAT' 5*/ \n"
-            "/\n"
-            "DATES             -- 4\n"
-            " 20  OKT 2008 / \n"
-            "/\n"
-            "WHISTCTL\n"
-            " LRAT / \n"
-            "WCONHIST\n"
-            " 'P1' 'OPEN' 'ORAT' 5*/ \n"
-            " 'P2' 'OPEN' 'ORAT' 5*/ \n"
-            "/\n"
-            "DATES             -- 5\n"
-            " 25  OKT 2008 / \n"
-            "/\n"
-            "WHISTCTL\n"
-            " NONE / \n"
-            "WCONHIST\n"
-            " 'P1' 'OPEN' 'ORAT' 5*/ \n"
-            " 'P2' 'OPEN' 'ORAT' 5*/ \n"
-            "/\n"
-            ;
-
-    auto deck = parser.parseString(input);
-    EclipseGrid grid(10,10,10);
-    TableManager table ( deck );
-    Eclipse3DProperties eclipseProperties ( deck , table, grid);
-    Runspec runspec (deck);
-    Schedule schedule(deck, grid , eclipseProperties, runspec);
-
-    //10  OKT 2008
-    BOOST_CHECK_EQUAL(schedule.getWell2("P1", 1).getProductionProperties().controlMode, Opm::WellProducer::GRAT);
-    BOOST_CHECK_EQUAL(schedule.getWell2("P2", 1).getProductionProperties().controlMode, Opm::WellProducer::GRAT);
-
-    //15  OKT 2008
-    BOOST_CHECK_EQUAL(schedule.getWell2("P1", 2).getProductionProperties().controlMode, Opm::WellProducer::RESV);
-    BOOST_CHECK_EQUAL(schedule.getWell2("P2", 2).getProductionProperties().controlMode, Opm::WellProducer::RESV);
-    // under history mode, a producing well should have only one rate target/limit or have no rate target/limit.
-    // the rate target/limit from previous report step should not be kept.
-    BOOST_CHECK( !schedule.getWell2("P1", 2).getProductionProperties().hasProductionControl(Opm::WellProducer::ORAT) );
-    BOOST_CHECK( !schedule.getWell2("P2", 2).getProductionProperties().hasProductionControl(Opm::WellProducer::ORAT) );
-
-    //18  OKT 2008
-    BOOST_CHECK_EQUAL(schedule.getWell2("P1", 3).getProductionProperties().controlMode, Opm::WellProducer::RESV);
-    BOOST_CHECK_EQUAL(schedule.getWell2("P2", 3).getProductionProperties().controlMode, Opm::WellProducer::RESV);
-    BOOST_CHECK( !schedule.getWell2("P1", 3).getProductionProperties().hasProductionControl(Opm::WellProducer::ORAT) );
-    BOOST_CHECK( !schedule.getWell2("P2", 3).getProductionProperties().hasProductionControl(Opm::WellProducer::ORAT) );
-
-    // 20 OKT 2008
-    BOOST_CHECK_EQUAL(schedule.getWell2("P1", 4).getProductionProperties().controlMode, Opm::WellProducer::LRAT);
-    BOOST_CHECK_EQUAL(schedule.getWell2("P2", 4).getProductionProperties().controlMode, Opm::WellProducer::LRAT);
-    BOOST_CHECK( !schedule.getWell2("P1", 4).getProductionProperties().hasProductionControl(Opm::WellProducer::ORAT) );
-    BOOST_CHECK( !schedule.getWell2("P2", 4).getProductionProperties().hasProductionControl(Opm::WellProducer::ORAT) );
-    BOOST_CHECK( !schedule.getWell2("P1", 4).getProductionProperties().hasProductionControl(Opm::WellProducer::RESV) );
-    BOOST_CHECK( !schedule.getWell2("P2", 4).getProductionProperties().hasProductionControl(Opm::WellProducer::RESV) );
-
-    // 25 OKT 2008
->>>>>>> 4fb428e8
     BOOST_CHECK_EQUAL(schedule.getWell2("P1", 5).getProductionProperties().controlMode, Opm::WellProducer::ORAT);
     BOOST_CHECK_EQUAL(schedule.getWell2("P2", 5).getProductionProperties().controlMode, Opm::WellProducer::ORAT);
     BOOST_CHECK( !schedule.getWell2("P1", 5).getProductionProperties().hasProductionControl(Opm::WellProducer::RESV) );
@@ -2160,21 +1769,8 @@
     Eclipse3DProperties eclipseProperties ( deck , table, grid);
     Runspec runspec (deck);
     Schedule schedule( deck, grid, eclipseProperties,runspec);
-<<<<<<< HEAD
-
-    {
-        const auto& well = *schedule.getWell( "W1" );
-        BOOST_CHECK_EQUAL( 3, well.getHeadI() );
-        BOOST_CHECK_EQUAL( 2, well.getHeadI( 1 ) );
-    }
-    {
-        BOOST_CHECK_EQUAL(2, schedule.getWell2("W1", 1).getHeadI());
-        BOOST_CHECK_EQUAL(3, schedule.getWell2("W1", 2).getHeadI());
-    }
-=======
     BOOST_CHECK_EQUAL(2, schedule.getWell2("W1", 1).getHeadI());
     BOOST_CHECK_EQUAL(3, schedule.getWell2("W1", 2).getHeadI());
->>>>>>> 4fb428e8
 }
 
 BOOST_AUTO_TEST_CASE(change_ref_depth) {
@@ -2204,21 +1800,8 @@
     Eclipse3DProperties eclipseProperties ( deck , table, grid);
     Runspec runspec (deck);
     Schedule schedule( deck, grid, eclipseProperties,runspec);
-<<<<<<< HEAD
-
-    {
-        const auto& well = *schedule.getWell( "W1" );
-        BOOST_CHECK_EQUAL( 12.0, well.getRefDepth() );
-        BOOST_CHECK_CLOSE( 2873.94, well.getRefDepth( 1 ), 1e-5 );
-    }
-    {
-        BOOST_CHECK_CLOSE(2873.94, schedule.getWell2("W1", 1).getRefDepth(), 1e-5);
-        BOOST_CHECK_EQUAL(12.0, schedule.getWell2("W1", 2).getRefDepth());
-    }
-=======
     BOOST_CHECK_CLOSE(2873.94, schedule.getWell2("W1", 1).getRefDepth(), 1e-5);
     BOOST_CHECK_EQUAL(12.0, schedule.getWell2("W1", 2).getRefDepth());
->>>>>>> 4fb428e8
 }
 
 
@@ -2257,33 +1840,12 @@
     Runspec runspec (deck);
     Schedule schedule( deck, grid, eclipseProperties,runspec);
 
-<<<<<<< HEAD
-    {
-        // Producerwell - currently setting temperature only acts on injectors.
-        const auto& w1 = *schedule.getWell( "W1" );
-        BOOST_CHECK_CLOSE( 288.71, w1.getInjectionProperties( 1 ).temperature, 1e-5 ); // Default value
-        BOOST_CHECK_CLOSE( 288.71, w1.getInjectionProperties( 2 ).temperature, 1e-5 ); // Default value Remains
-=======
     BOOST_CHECK_CLOSE(288.71, schedule.getWell2("W1", 1).getInjectionProperties().temperature, 1e-5);
     BOOST_CHECK_CLOSE(288.71, schedule.getWell2("W1", 2).getInjectionProperties().temperature, 1e-5);
->>>>>>> 4fb428e8
 
     BOOST_CHECK_CLOSE(288.71, schedule.getWell2("W2", 1).getInjectionProperties().temperature, 1e-5);
     BOOST_CHECK_CLOSE(313.15, schedule.getWell2("W2", 2).getInjectionProperties().temperature, 1e-5);
 
-<<<<<<< HEAD
-        const auto& w3 = *schedule.getWell( "W3" );
-        BOOST_CHECK_CLOSE( 288.71, w3.getInjectionProperties( 1 ).temperature, 1e-5 );
-        BOOST_CHECK_CLOSE( 313.15, w3.getInjectionProperties( 2 ).temperature, 1e-5 );
-    }
-    BOOST_CHECK_CLOSE(288.71, schedule.getWell2("W1", 1).getInjectionProperties().temperature, 1e-5);
-    BOOST_CHECK_CLOSE(288.71, schedule.getWell2("W1", 2).getInjectionProperties().temperature, 1e-5);
-
-    BOOST_CHECK_CLOSE(288.71, schedule.getWell2("W2", 1).getInjectionProperties().temperature, 1e-5);
-    BOOST_CHECK_CLOSE(313.15, schedule.getWell2("W2", 2).getInjectionProperties().temperature, 1e-5);
-
-=======
->>>>>>> 4fb428e8
     BOOST_CHECK_CLOSE(288.71, schedule.getWell2("W3", 1).getInjectionProperties().temperature, 1e-5);
     BOOST_CHECK_CLOSE(313.15, schedule.getWell2("W3", 2).getInjectionProperties().temperature, 1e-5);
 }
@@ -2325,22 +1887,6 @@
         Schedule schedule( deck, grid, eclipseProperties,runspec);
 
         // Producerwell - currently setting temperature only acts on injectors.
-<<<<<<< HEAD
-        {
-            const auto& w1 = *schedule.getWell( "W1" );
-            BOOST_CHECK_CLOSE( 288.71, w1.getInjectionProperties( 1 ).temperature, 1e-5 ); // Default value
-            BOOST_CHECK_CLOSE( 288.71, w1.getInjectionProperties( 1 ).temperature, 1e-5 ); // Default value Remains
-
-            const auto& w2 = *schedule.getWell( "W2" );
-            BOOST_CHECK_CLOSE( 288.71, w2.getInjectionProperties( 1 ).temperature, 1e-5 );
-            BOOST_CHECK_CLOSE( 313.15, w2.getInjectionProperties( 2 ).temperature, 1e-5 );
-
-            const auto& w3 = *schedule.getWell( "W3" );
-            BOOST_CHECK_CLOSE( 288.71, w3.getInjectionProperties( 1 ).temperature, 1e-5 );
-            BOOST_CHECK_CLOSE( 313.15, w3.getInjectionProperties( 2 ).temperature, 1e-5 );
-        }
-=======
->>>>>>> 4fb428e8
         BOOST_CHECK_CLOSE(288.71, schedule.getWell2("W1", 1).getInjectionProperties().temperature, 1e-5);
         BOOST_CHECK_CLOSE(288.71, schedule.getWell2("W1", 2).getInjectionProperties().temperature, 1e-5);
 
@@ -2391,35 +1937,6 @@
     Eclipse3DProperties eclipseProperties ( deck , table, grid);
     Runspec runspec (deck);
     Schedule schedule( deck, grid, eclipseProperties,runspec);
-<<<<<<< HEAD
-
-    {
-        const auto& cs1 = schedule.getWell( "W1" )->getConnections( 1 );
-        BOOST_CHECK_EQUAL( 1, cs1.get( 0 ).complnum() );
-        BOOST_CHECK_EQUAL( 2, cs1.get( 1 ).complnum() );
-        BOOST_CHECK_EQUAL( 3, cs1.get( 2 ).complnum() );
-        BOOST_CHECK_EQUAL( 4, cs1.get( 3 ).complnum() );
-
-        const auto& cs2 = schedule.getWell( "W1" )->getConnections( 2 );
-        BOOST_CHECK_EQUAL( 1, cs2.get( 0 ).complnum() );
-        BOOST_CHECK_EQUAL( 2, cs2.get( 1 ).complnum() );
-        BOOST_CHECK_EQUAL( 3, cs2.get( 2 ).complnum() );
-        BOOST_CHECK_EQUAL( 4, cs2.get( 3 ).complnum() );
-    }
-    {
-        const auto& cs1 = schedule.getWell2( "W1", 1 ).getConnections(  );
-        BOOST_CHECK_EQUAL( 1, cs1.get( 0 ).complnum() );
-        BOOST_CHECK_EQUAL( 2, cs1.get( 1 ).complnum() );
-        BOOST_CHECK_EQUAL( 3, cs1.get( 2 ).complnum() );
-        BOOST_CHECK_EQUAL( 4, cs1.get( 3 ).complnum() );
-
-        const auto& cs2 = schedule.getWell2( "W1", 2 ).getConnections(  );
-        BOOST_CHECK_EQUAL( 1, cs2.get( 0 ).complnum() );
-        BOOST_CHECK_EQUAL( 2, cs2.get( 1 ).complnum() );
-        BOOST_CHECK_EQUAL( 3, cs2.get( 2 ).complnum() );
-        BOOST_CHECK_EQUAL( 4, cs2.get( 3 ).complnum() );
-    }
-=======
     const auto& cs1 = schedule.getWell2( "W1", 1 ).getConnections(  );
     BOOST_CHECK_EQUAL( 1, cs1.get( 0 ).complnum() );
     BOOST_CHECK_EQUAL( 2, cs1.get( 1 ).complnum() );
@@ -2431,7 +1948,6 @@
     BOOST_CHECK_EQUAL( 2, cs2.get( 1 ).complnum() );
     BOOST_CHECK_EQUAL( 3, cs2.get( 2 ).complnum() );
     BOOST_CHECK_EQUAL( 4, cs2.get( 3 ).complnum() );
->>>>>>> 4fb428e8
 }
 
 BOOST_AUTO_TEST_CASE( COMPDAT_multiple_wells ) {
@@ -2472,25 +1988,6 @@
     Runspec runspec (deck);
     Schedule schedule( deck, grid, eclipseProperties,runspec);
 
-<<<<<<< HEAD
-    {
-        const auto& w1cs = schedule.getWell( "W1" )->getConnections();
-        BOOST_CHECK_EQUAL( 1, w1cs.get( 0 ).complnum() );
-        BOOST_CHECK_EQUAL( 2, w1cs.get( 1 ).complnum() );
-        BOOST_CHECK_EQUAL( 3, w1cs.get( 2 ).complnum() );
-        BOOST_CHECK_EQUAL( 4, w1cs.get( 3 ).complnum() );
-        BOOST_CHECK_EQUAL( 5, w1cs.get( 4 ).complnum() );
-
-        const auto& w2cs = schedule.getWell( "W2" )->getConnections();
-        BOOST_CHECK_EQUAL( 1, w2cs.getFromIJK( 4, 4, 2 ).complnum() );
-        BOOST_CHECK_EQUAL( 2, w2cs.getFromIJK( 4, 4, 0 ).complnum() );
-        BOOST_CHECK_EQUAL( 3, w2cs.getFromIJK( 4, 4, 1 ).complnum() );
-        BOOST_CHECK_EQUAL( 4, w2cs.getFromIJK( 4, 4, 3 ).complnum() );
-        BOOST_CHECK_EQUAL( 5, w2cs.getFromIJK( 4, 4, 4 ).complnum() );
-
-        BOOST_CHECK_THROW( w2cs.get( 5 ).complnum(), std::out_of_range );
-    }
-=======
     const auto& w1cs = schedule.getWell2( "W1", 1 ).getConnections();
     BOOST_CHECK_EQUAL( 1, w1cs.get( 0 ).complnum() );
     BOOST_CHECK_EQUAL( 2, w1cs.get( 1 ).complnum() );
@@ -2504,7 +2001,6 @@
     BOOST_CHECK_EQUAL( 3, w2cs.getFromIJK( 4, 4, 1 ).complnum() );
     BOOST_CHECK_EQUAL( 4, w2cs.getFromIJK( 4, 4, 3 ).complnum() );
     BOOST_CHECK_EQUAL( 5, w2cs.getFromIJK( 4, 4, 4 ).complnum() );
->>>>>>> 4fb428e8
 
     {
         const auto& w1cs = schedule.getWell2( "W1", 1 ).getConnections();
@@ -2558,28 +2054,11 @@
     Eclipse3DProperties eclipseProperties ( deck , table, grid);
     Runspec runspec (deck);
     Schedule schedule( deck, grid, eclipseProperties,runspec);
-<<<<<<< HEAD
-    {
-        const auto& cs = schedule.getWell( "W1" )->getConnections();
-        BOOST_CHECK_EQUAL( 3U, cs.size() );
-        BOOST_CHECK_EQUAL( 1, cs.get( 0 ).complnum() );
-        BOOST_CHECK_EQUAL( 2, cs.get( 1 ).complnum() );
-        BOOST_CHECK_EQUAL( 3, cs.get( 2 ).complnum() );
-    }
-    {
-        const auto& cs = schedule.getWell2( "W1", 1 ).getConnections();
-        BOOST_CHECK_EQUAL( 3U, cs.size() );
-        BOOST_CHECK_EQUAL( 1, cs.get( 0 ).complnum() );
-        BOOST_CHECK_EQUAL( 2, cs.get( 1 ).complnum() );
-        BOOST_CHECK_EQUAL( 3, cs.get( 2 ).complnum() );
-    }
-=======
     const auto& cs = schedule.getWell2( "W1", 1 ).getConnections();
     BOOST_CHECK_EQUAL( 3U, cs.size() );
     BOOST_CHECK_EQUAL( 1, cs.get( 0 ).complnum() );
     BOOST_CHECK_EQUAL( 2, cs.get( 1 ).complnum() );
     BOOST_CHECK_EQUAL( 3, cs.get( 2 ).complnum() );
->>>>>>> 4fb428e8
 }
 
 
@@ -2668,69 +2147,6 @@
     Runspec runspec (deck);
     Schedule schedule( deck, grid, eclipseProperties,runspec);
 
-<<<<<<< HEAD
-    {
-        const auto& well = *schedule.getWell( "W1" );
-        const auto& sc0  = well.getConnections( 0 );
-
-        /* complnum should be modified by COMPLNUM */
-        BOOST_CHECK_EQUAL( 1, sc0.getFromIJK( 2, 2, 0 ).complnum() );
-        BOOST_CHECK_EQUAL( 1, sc0.getFromIJK( 2, 2, 1 ).complnum() );
-        BOOST_CHECK_EQUAL( 1, sc0.getFromIJK( 2, 2, 2 ).complnum() );
-
-        BOOST_CHECK_EQUAL( shut, sc0.getFromIJK( 2, 2, 0 ).state() );
-        BOOST_CHECK_EQUAL( shut, sc0.getFromIJK( 2, 2, 1 ).state() );
-        BOOST_CHECK_EQUAL( shut, sc0.getFromIJK( 2, 2, 2 ).state() );
-
-        const auto& sc1  = well.getConnections( 1 );
-        BOOST_CHECK_EQUAL( open, sc1.getFromIJK( 2, 2, 0 ).state() );
-        BOOST_CHECK_EQUAL( open, sc1.getFromIJK( 2, 2, 1 ).state() );
-        BOOST_CHECK_EQUAL( open, sc1.getFromIJK( 2, 2, 2 ).state() );
-        BOOST_CHECK_EQUAL( shut, sc1.getFromIJK( 2, 2, 3 ).state() );
-
-        const auto completions = well.getCompletions(1);
-        BOOST_CHECK_EQUAL(completions.size(), 4);
-
-        const auto& c1 = completions.at(1);
-        BOOST_CHECK_EQUAL(c1.size(), 3);
-
-        for (const auto& pair : completions) {
-            if (pair.first == 1)
-                BOOST_CHECK(pair.second.size() > 1);
-            else
-                BOOST_CHECK_EQUAL(pair.second.size(), 1);
-        }
-    }
-    {
-        const auto& sc0 = schedule.getWell2("W1", 0).getConnections();
-        /* complnum should be modified by COMPLNUM */
-        BOOST_CHECK_EQUAL( 1, sc0.getFromIJK( 2, 2, 0 ).complnum() );
-        BOOST_CHECK_EQUAL( 1, sc0.getFromIJK( 2, 2, 1 ).complnum() );
-        BOOST_CHECK_EQUAL( 1, sc0.getFromIJK( 2, 2, 2 ).complnum() );
-
-        BOOST_CHECK_EQUAL( shut, sc0.getFromIJK( 2, 2, 0 ).state() );
-        BOOST_CHECK_EQUAL( shut, sc0.getFromIJK( 2, 2, 1 ).state() );
-        BOOST_CHECK_EQUAL( shut, sc0.getFromIJK( 2, 2, 2 ).state() );
-
-        const auto& sc1  = schedule.getWell2("W1", 1).getConnections();
-        BOOST_CHECK_EQUAL( open, sc1.getFromIJK( 2, 2, 0 ).state() );
-        BOOST_CHECK_EQUAL( open, sc1.getFromIJK( 2, 2, 1 ).state() );
-        BOOST_CHECK_EQUAL( open, sc1.getFromIJK( 2, 2, 2 ).state() );
-        BOOST_CHECK_EQUAL( shut, sc1.getFromIJK( 2, 2, 3 ).state() );
-
-        const auto& completions = schedule.getWell2("W1", 1).getCompletions();
-        BOOST_CHECK_EQUAL(completions.size(), 4);
-
-        const auto& c1 = completions.at(1);
-        BOOST_CHECK_EQUAL(c1.size(), 3);
-
-        for (const auto& pair : completions) {
-            if (pair.first == 1)
-                BOOST_CHECK(pair.second.size() > 1);
-            else
-                BOOST_CHECK_EQUAL(pair.second.size(), 1);
-        }
-=======
     const auto& sc0 = schedule.getWell2("W1", 0).getConnections();
     /* complnum should be modified by COMPLNUM */
     BOOST_CHECK_EQUAL( 1, sc0.getFromIJK( 2, 2, 0 ).complnum() );
@@ -2758,7 +2174,6 @@
             BOOST_CHECK(pair.second.size() > 1);
         else
             BOOST_CHECK_EQUAL(pair.second.size(), 1);
->>>>>>> 4fb428e8
     }
 }
 
@@ -2822,33 +2237,6 @@
     Runspec runspec (deck);
     Schedule schedule( deck, grid, eclipseProperties,runspec);
 
-<<<<<<< HEAD
-    {
-        const auto& well = *schedule.getWell( "W1" );
-        const auto& cs1 = well.getConnections( 1 );
-        const auto& cs2 = well.getConnections( 2 );
-
-        BOOST_CHECK_EQUAL( 9U, cs1.size() );
-        BOOST_CHECK_EQUAL( shut, cs1.getFromIJK( 0, 0, 1 ).state() );
-        BOOST_CHECK_EQUAL( shut, cs1.getFromIJK( 2, 2, 0 ).state() );
-        BOOST_CHECK_EQUAL( shut, cs1.getFromIJK( 2, 2, 1 ).state() );
-        BOOST_CHECK_EQUAL( shut, cs1.getFromIJK( 2, 2, 2 ).state() );
-        BOOST_CHECK_EQUAL( shut, cs1.getFromIJK( 1, 1, 0 ).state() );
-        BOOST_CHECK_EQUAL( shut, cs1.getFromIJK( 1, 1, 3 ).state() );
-        BOOST_CHECK_EQUAL( shut, cs1.getFromIJK( 1, 1, 4 ).state() );
-        BOOST_CHECK_EQUAL( shut, cs1.getFromIJK( 1, 1, 5 ).state() );
-
-        BOOST_CHECK_EQUAL( open, cs2.getFromIJK( 0, 0, 1 ).state() );
-        BOOST_CHECK_EQUAL( shut, cs2.getFromIJK( 2, 2, 0 ).state() );
-        BOOST_CHECK_EQUAL( open, cs2.getFromIJK( 2, 2, 1 ).state() );
-        BOOST_CHECK_EQUAL( open, cs2.getFromIJK( 2, 2, 2 ).state() );
-        BOOST_CHECK_EQUAL( open, cs2.getFromIJK( 1, 1, 0 ).state() );
-        BOOST_CHECK_EQUAL( open, cs2.getFromIJK( 1, 1, 3 ).state() );
-        BOOST_CHECK_EQUAL( open, cs2.getFromIJK( 1, 1, 4 ).state() );
-        BOOST_CHECK_EQUAL( shut, cs2.getFromIJK( 1, 1, 5 ).state() );
-    }
-=======
->>>>>>> 4fb428e8
     const auto& cs1 = schedule.getWell2("W1", 1).getConnections();
     const auto& cs2 = schedule.getWell2("W1", 2).getConnections();
     BOOST_CHECK_EQUAL( 9U, cs1.size() );
@@ -3324,16 +2712,6 @@
     Eclipse3DProperties eclipseProperties ( deck , table, grid);
     Runspec runspec (deck);
     Schedule schedule(deck, grid , eclipseProperties, runspec);
-<<<<<<< HEAD
-    {
-        auto* well_p = schedule.getWell("P");
-        auto* well_i = schedule.getWell("I");
-
-        //start
-        BOOST_CHECK_EQUAL(well_p->getEfficiencyFactor(0), 1.0);
-        BOOST_CHECK_EQUAL(well_i->getEfficiencyFactor(0), 1.0);
-=======
->>>>>>> 4fb428e8
 
         //1
         BOOST_CHECK_EQUAL(well_p->getEfficiencyFactor(1), 0.5);
@@ -3392,73 +2770,6 @@
     Runspec runspec (deck);
     Schedule schedule( deck, grid, eclipseProperties,runspec);
 
-<<<<<<< HEAD
-    {
-        const auto& prod = schedule.getWell("P")->getProductionProperties(1);
-        const auto& pro1 = schedule.getWell("P1")->getProductionProperties(1);
-        const auto& inje = schedule.getWell("I")->getInjectionProperties(1);
-
-        BOOST_CHECK_CLOSE( 1.1 * 1e5,  prod.BHPH, 1e-5 );
-        BOOST_CHECK_CLOSE( 1.2 * 1e5,  prod.THPH, 1e-5 );
-        BOOST_CHECK_CLOSE( 2.1 * 1e5,  inje.BHPH, 1e-5 );
-        BOOST_CHECK_CLOSE( 2.2 * 1e5,  inje.THPH, 1e-5 );
-        BOOST_CHECK_CLOSE( 0.0 * 1e5,  pro1.BHPH, 1e-5 );
-        BOOST_CHECK_CLOSE( 0.0 * 1e5,  pro1.THPH, 1e-5 );
-
-        {
-            const auto& wtest_config = schedule.wtestConfig(0);
-            BOOST_CHECK_EQUAL(wtest_config.size(), 0);
-        }
-
-        {
-            const auto& wtest_config = schedule.wtestConfig(1);
-            BOOST_CHECK_EQUAL(wtest_config.size(), 0);
-        }
-    }
-    {
-        const auto& prod = schedule.getWell2("P", 1).getProductionProperties();
-        const auto& pro1 = schedule.getWell2("P1", 1).getProductionProperties();
-        const auto& inje = schedule.getWell2("I", 1).getInjectionProperties();
-
-        BOOST_CHECK_CLOSE( 1.1 * 1e5,  prod.BHPH, 1e-5 );
-        BOOST_CHECK_CLOSE( 1.2 * 1e5,  prod.THPH, 1e-5 );
-        BOOST_CHECK_CLOSE( 2.1 * 1e5,  inje.BHPH, 1e-5 );
-        BOOST_CHECK_CLOSE( 2.2 * 1e5,  inje.THPH, 1e-5 );
-        BOOST_CHECK_CLOSE( 0.0 * 1e5,  pro1.BHPH, 1e-5 );
-        BOOST_CHECK_CLOSE( 0.0 * 1e5,  pro1.THPH, 1e-5 );
-
-        {
-            const auto& wtest_config = schedule.wtestConfig(0);
-            BOOST_CHECK_EQUAL(wtest_config.size(), 0);
-        }
-
-        {
-            const auto& wtest_config = schedule.wtestConfig(1);
-            BOOST_CHECK_EQUAL(wtest_config.size(), 0);
-        }
-    }
-}
-
-BOOST_AUTO_TEST_CASE(FilterCompletions) {
-  EclipseGrid grid1(10,10,10);
-  std::vector<int> actnum(1000,1);
-  auto deck = createDeckWithWellsAndCompletionData();
-  TableManager table ( deck );
-  Eclipse3DProperties eclipseProperties ( deck , table, grid1);
-  Runspec runspec (deck);
-  Schedule schedule(deck, grid1 , eclipseProperties, runspec);
-  const auto& well = schedule.getWell("OP_1");
-  {
-      const auto& c1_1 = well->getConnections(1);
-      const auto& c1_3 = well->getConnections(3);
-      BOOST_CHECK_EQUAL(2, c1_1.size());
-      BOOST_CHECK_EQUAL(9, c1_3.size());
-  }
-  actnum[grid1.getGlobalIndex(8,8,1)] = 0;
-  {
-      EclipseGrid grid2(grid1, actnum);
-      schedule.filterConnections(grid2);
-=======
     {
         const auto& prod = schedule.getWell2("P", 1).getProductionProperties();
         const auto& pro1 = schedule.getWell2("P1", 1).getProductionProperties();
@@ -3513,7 +2824,6 @@
 }
 
 
->>>>>>> 4fb428e8
 
 
 
@@ -3731,34 +3041,6 @@
     Runspec runspec (deck);
     Schedule schedule(deck, grid1 , eclipseProperties, runspec);
 
-<<<<<<< HEAD
-    {
-        const Opm::Well* well_inj01 = schedule.getWell("INJE01");
-
-        // start
-        {
-            const auto wpolymer = well_inj01->getPolymerProperties(0);
-            BOOST_CHECK_EQUAL(wpolymer.m_plymwinjtable, -1);
-            BOOST_CHECK_EQUAL(wpolymer.m_skprwattable, -1);
-            BOOST_CHECK_EQUAL(wpolymer.m_skprpolytable, -1);
-        }
-
-        // report step 1
-        {
-            const auto wpolymer = well_inj01->getPolymerProperties(1);
-            BOOST_CHECK_EQUAL(wpolymer.m_plymwinjtable, 2);
-            BOOST_CHECK_EQUAL(wpolymer.m_skprwattable, 1);
-            BOOST_CHECK_EQUAL(wpolymer.m_skprpolytable, 1);
-        }
-
-        // report step 3
-        {
-            const auto wpolymer = well_inj01->getPolymerProperties(3);
-            BOOST_CHECK_EQUAL(wpolymer.m_plymwinjtable, 3);
-            BOOST_CHECK_EQUAL(wpolymer.m_skprwattable, 2);
-            BOOST_CHECK_EQUAL(wpolymer.m_skprpolytable, 2);
-        }
-    }
     const auto& poly0 = schedule.getWell2("INJE01", 0).getPolymerProperties();
     const auto& poly1 = schedule.getWell2("INJE01", 1).getPolymerProperties();
     const auto& poly3 = schedule.getWell2("INJE01", 3).getPolymerProperties();
@@ -3771,20 +3053,6 @@
     BOOST_CHECK_EQUAL(poly1.m_skprwattable, 1);
     BOOST_CHECK_EQUAL(poly1.m_skprpolytable, 1);
 
-=======
-    const auto& poly0 = schedule.getWell2("INJE01", 0).getPolymerProperties();
-    const auto& poly1 = schedule.getWell2("INJE01", 1).getPolymerProperties();
-    const auto& poly3 = schedule.getWell2("INJE01", 3).getPolymerProperties();
-
-    BOOST_CHECK_EQUAL(poly0.m_plymwinjtable, -1);
-    BOOST_CHECK_EQUAL(poly0.m_skprwattable, -1);
-    BOOST_CHECK_EQUAL(poly0.m_skprpolytable, -1);
-
-    BOOST_CHECK_EQUAL(poly1.m_plymwinjtable, 2);
-    BOOST_CHECK_EQUAL(poly1.m_skprwattable, 1);
-    BOOST_CHECK_EQUAL(poly1.m_skprpolytable, 1);
-
->>>>>>> 4fb428e8
     BOOST_CHECK_EQUAL(poly3.m_plymwinjtable, 3);
     BOOST_CHECK_EQUAL(poly3.m_skprwattable, 2);
     BOOST_CHECK_EQUAL(poly3.m_skprpolytable, 2);
